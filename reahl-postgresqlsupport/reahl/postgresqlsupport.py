--- conflicted
+++ resolved
@@ -97,16 +97,10 @@
                 zipped_file.write(line)
         return 0
 
-<<<<<<< HEAD
 
-    def restore_database(self, filename):
-        cmd = ['-C', '-Fc', '-d', 'postgres', filename]
-        Executable('pg_restore').check_call(['-C', '-Fc', '-d', 'postgres', filename])
-=======
     def restore_database(self, filename, super_user_name=None):
         Executable('pg_restore').check_call(self.login_args(login_username=super_user_name)
                                             + ['-C', '-Fc', '-d', 'postgres', filename])
->>>>>>> 95df3f12
         return 0
 
     def restore_all_databases(self, filename, super_user_name=None):
