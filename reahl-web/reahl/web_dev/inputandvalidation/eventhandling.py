--- conflicted
+++ resolved
@@ -26,11 +26,8 @@
 from reahl.tofu import Fixture, test, scenario, NoException, vassert, expected
 from reahl.stubble import CallMonitor, EmptyStub
 
-<<<<<<< HEAD
-from reahl.web.ui import Form, NestedForm, Button, Input, TextInput, LabelledBlockInput, TwoColumnPage, Panel
-from reahl.web.fw import WebExecutionContext, ValidationException, Url, UserInterface
-=======
 from reahl.web.ui import Button
+from reahl.web.ui import Panel
 from reahl.web.ui import Form
 from reahl.web.ui import LabelledBlockInput
 from reahl.web.ui import NestedForm
@@ -39,7 +36,7 @@
 from reahl.web.fw import Url
 from reahl.web.fw import UserInterface
 from reahl.web.fw import ValidationException
->>>>>>> 04575a09
+
 from reahl.component.exceptions import DomainException, ProgrammerError, IsInstance
 from reahl.component.modelinterface import IntegerField, BooleanField, EmailField, DateField, \
                                     exposed, Field, Event, Action
@@ -50,11 +47,7 @@
 
 class FormFixture(Fixture, WebBasicsMixin):
     def new_error_xpath(self):
-<<<<<<< HEAD
-        return u'//form[contains(@class, "reahl-form")]/label[contains(@class, "error")]'
-=======
         return '//form[contains(@class, "reahl-form")]/label[contains(@class, "error")]'
->>>>>>> 04575a09
 
 
 @test(FormFixture)
@@ -70,11 +63,7 @@
 
         @exposed
         def events(self, events):
-<<<<<<< HEAD
-            events.an_event = Event(label=u'click me', action=Action(self.handle_event))
-=======
             events.an_event = Event(label='click me', action=Action(self.handle_event))
->>>>>>> 04575a09
 
     model_object = ModelObject()
 
@@ -87,15 +76,9 @@
     class MainUI(UserInterface):
         def assemble(self):
             self.define_page(TwoColumnPage)
-<<<<<<< HEAD
-            home = self.define_view(u'/', title=u'Home page')
-            other_view = self.define_view(u'/page2', title=u'Page 2')
-            home.set_slot(u'main', MyForm.factory(u'myform', other_view))
-=======
             home = self.define_view('/', title='Home page')
             other_view = self.define_view('/page2', title='Page 2')
             home.set_slot('main', MyForm.factory('myform', other_view))
->>>>>>> 04575a09
 
     wsgi_app = fixture.new_wsgi_app(site_root=MainUI)
     fixture.reahl_server.set_app(wsgi_app)
@@ -103,19 +86,11 @@
 
     # clicking on the button triggers the action of the event handler
     vassert( not model_object.handled_event )
-<<<<<<< HEAD
-    fixture.driver_browser.click(u"//input[@value='click me']")
-    vassert( model_object.handled_event )
-
-    # browser has been transitioned to target view
-    vassert( fixture.driver_browser.current_url.path == u'/page2' )
-=======
     fixture.driver_browser.click("//input[@value='click me']")
     vassert( model_object.handled_event )
 
     # browser has been transitioned to target view
     vassert( fixture.driver_browser.current_url.path == '/page2' )
->>>>>>> 04575a09
 
 @test(FormFixture)
 def arguments_to_actions(fixture):
@@ -129,13 +104,8 @@
 
         @exposed
         def events(self, events):
-<<<<<<< HEAD
-            events.an_event = Event(label=u'click me',
-                                    action=Action(self.handle_event, [u'one_argument', u'another_argument']),
-=======
             events.an_event = Event(label='click me',
                                     action=Action(self.handle_event, ['one_argument', 'another_argument']),
->>>>>>> 04575a09
                                     one_argument=IntegerField(),
                                     another_argument=Field())
 
@@ -144,24 +114,14 @@
     class MyForm(Form):
         def __init__(self, view, name):
             super(MyForm, self).__init__(view, name)
-<<<<<<< HEAD
-            self.add_child(Button(self, model_object.events.an_event.with_arguments(one_argument=1, another_argument=u'another')))
-=======
             self.add_child(Button(self, model_object.events.an_event.with_arguments(one_argument=1, another_argument='another')))
->>>>>>> 04575a09
-
-    class MainUI(UserInterface):
-        def assemble(self):
-            self.define_page(TwoColumnPage)
-<<<<<<< HEAD
-            home = self.define_view(u'/', title=u'Home page')
-            other_view = self.define_view(u'/page2', title=u'Page 2')
-            home.set_slot(u'main', MyForm.factory(u'myform'))
-=======
+
+    class MainUI(UserInterface):
+        def assemble(self):
+            self.define_page(TwoColumnPage)
             home = self.define_view('/', title='Home page')
             other_view = self.define_view('/page2', title='Page 2')
             home.set_slot('main', MyForm.factory('myform'))
->>>>>>> 04575a09
             self.define_transition(model_object.events.an_event, home, other_view)
 
     wsgi_app = fixture.new_wsgi_app(site_root=MainUI)
@@ -169,50 +129,29 @@
     fixture.driver_browser.open('/')
 
     # when the Action is executed, the correct arguments are passed
-<<<<<<< HEAD
-    fixture.driver_browser.click(u"//input[@value='click me']")
-    vassert( model_object.args == (1, u'another') )
-
-
-@test(FormFixture)
-def validation_of_event_arguments( fixture):
-=======
     fixture.driver_browser.click("//input[@value='click me']")
     vassert( model_object.args == (1, 'another') )
 
 
 @test(FormFixture)
 def validation_of_event_arguments(fixture):
->>>>>>> 04575a09
     """Buttons cannot be created for Events with invalid default arguments."""
 
     class ModelObject(object):
         @exposed
         def events(self, events):
-<<<<<<< HEAD
-            events.an_event = Event(label=u'Click me', argument=Field(required=True))
-
-    model_object = ModelObject()
-    
-    form = Form(fixture.view, u'test')
-=======
             events.an_event = Event(label='Click me', argument=Field(required=True))
 
     model_object = ModelObject()
     
     form = Form(fixture.view, 'test')
->>>>>>> 04575a09
     form.define_event_handler(model_object.events.an_event)
     
     with expected(ProgrammerError):
         Button(form, model_object.events.an_event)
         
     with expected(NoException):
-<<<<<<< HEAD
-        Button(form, model_object.events.an_event.with_arguments(argument=u'something'))
-=======
         Button(form, model_object.events.an_event.with_arguments(argument='something'))
->>>>>>> 04575a09
 
 
   
@@ -233,11 +172,7 @@
 
         @exposed
         def events(self, events):
-<<<<<<< HEAD
-            events.an_event = Event(label=u'click me', action=Action(self.handle_event))
-=======
             events.an_event = Event(label='click me', action=Action(self.handle_event))
->>>>>>> 04575a09
 
         @exposed
         def fields(self, fields):
@@ -255,13 +190,8 @@
     class MainUI(UserInterface):
         def assemble(self):
             self.define_page(TwoColumnPage)
-<<<<<<< HEAD
-            home = self.define_view(u'/', title=u'Home page')
-            home.set_slot(u'main', MyForm.factory(u'myform'))
-=======
             home = self.define_view('/', title='Home page')
             home.set_slot('main', MyForm.factory('myform'))
->>>>>>> 04575a09
 
 
     wsgi_app = fixture.new_wsgi_app(site_root=MainUI)
@@ -269,15 +199,6 @@
     fixture.driver_browser.open('/')
 
     # the initial value rendered in the input
-<<<<<<< HEAD
-    vassert( not hasattr(model_object, u'field_name') )
-    initial_value = fixture.driver_browser.get_value(u"//input[@type='text']")
-    vassert( initial_value == u'3' )
-
-    # the user supplied value is marshalled and set on the model object when an event happens
-    fixture.driver_browser.type(u"//input[@type='text']", u'5')
-    fixture.driver_browser.click(u"//input[@value='click me']")
-=======
     vassert( not hasattr(model_object, 'field_name') )
     initial_value = fixture.driver_browser.get_value("//input[@type='text']")
     vassert( initial_value == '3' )
@@ -285,7 +206,6 @@
     # the user supplied value is marshalled and set on the model object when an event happens
     fixture.driver_browser.type("//input[@type='text']", '5')
     fixture.driver_browser.click("//input[@value='click me']")
->>>>>>> 04575a09
     vassert( model_object.field_name == 5 )
 
 @test(FormFixture)
@@ -297,39 +217,11 @@
             super(MyForm, self).__init__(view, name)
             self.define_event_handler(EmptyStub())
 
-<<<<<<< HEAD
-    wsgi_app = fixture.new_wsgi_app(child_factory=MyForm.factory(u'form'))
-=======
     wsgi_app = fixture.new_wsgi_app(child_factory=MyForm.factory('form'))
->>>>>>> 04575a09
     browser = Browser(wsgi_app)
     
     with expected(IsInstance):
         browser.open('/')
-<<<<<<< HEAD
-
-@test(FormFixture)
-def define_event_handler_not_called( fixture):
-    """."""
-    class ModelObject(object):
-        @exposed
-        def events(self, events):
-            events.an_event = Event()
-
-    model_object = ModelObject()
-
-    class MyForm(Form):
-        def __init__(self, view, name):
-            super(MyForm, self).__init__(view, name)
-            self.add_child(Button(self, model_object.events.an_event))
-
-    wsgi_app = fixture.new_wsgi_app(child_factory=MyForm.factory(u'form'))
-    browser = Browser(wsgi_app)
-
-    def check_exc(exc):
-        vassert( str(exc) == u'no Event/Transition available for name an_event' )
-
-=======
 
 @test(FormFixture)
 def define_event_handler_not_called(fixture):
@@ -352,7 +244,6 @@
     def check_exc(exc):
         vassert( six.text_type(exc) == 'no Event/Transition available for name an_event' )
 
->>>>>>> 04575a09
     with expected(ProgrammerError, test=check_exc):
         browser.open('/')
 
@@ -372,11 +263,7 @@
             raise DomainException()
         @exposed
         def events(self, events):
-<<<<<<< HEAD
-            events.an_event = Event(label=u'click me', action=Action(self.handle_event))
-=======
             events.an_event = Event(label='click me', action=Action(self.handle_event))
->>>>>>> 04575a09
         @exposed
         def fields(self, fields):
             fields.field_name = IntegerField(default=3)
@@ -393,76 +280,36 @@
     class MainUI(UserInterface):
         def assemble(self):
             self.define_page(TwoColumnPage)
-<<<<<<< HEAD
-            home = self.define_view(u'/', title=u'Home page')
-            other_view = self.define_view(u'/page2', title=u'Page 2')
-            home.set_slot(u'main', MyForm.factory(u'myform', other_view))
-=======
             home = self.define_view('/', title='Home page')
             other_view = self.define_view('/page2', title='Page 2')
             home.set_slot('main', MyForm.factory('myform', other_view))
->>>>>>> 04575a09
 
     wsgi_app = fixture.new_wsgi_app(site_root=MainUI)
     fixture.reahl_server.set_app(wsgi_app)
 
     fixture.driver_browser.open('/')
 
-<<<<<<< HEAD
-    vassert( not hasattr(model_object, u'field_name') )
-    fixture.driver_browser.type(u"//input[@type='text']", u'5')
-
-    # any database stuff that happened when the form was submitted was rolled back
-    with CallMonitor(fixture.system_control.orm_control.rollback) as monitor:
-        fixture.driver_browser.click(u"//input[@value='click me']")
-=======
     vassert( not hasattr(model_object, 'field_name') )
     fixture.driver_browser.type("//input[@type='text']", '5')
 
     # any database stuff that happened when the form was submitted was rolled back
     with CallMonitor(fixture.system_control.orm_control.rollback) as monitor:
         fixture.driver_browser.click("//input[@value='click me']")
->>>>>>> 04575a09
     vassert( monitor.times_called == 1 )
 
     # the value input by the user is still displayed on the form, NOT the actual value on the model object        
     vassert( model_object.field_name == 1 )
-<<<<<<< HEAD
-    retained_value = fixture.driver_browser.get_value(u"//input[@type='text']")
-    vassert( retained_value == u'5' )
-
-    # the browser is still on the page with the form which triggered the exception
-    vassert( fixture.driver_browser.current_url.path == u'/' )
-=======
     retained_value = fixture.driver_browser.get_value("//input[@type='text']")
     vassert( retained_value == '5' )
 
     # the browser is still on the page with the form which triggered the exception
     vassert( fixture.driver_browser.current_url.path == '/' )
->>>>>>> 04575a09
 
 @test(FormFixture)
 def rendering_of_form(fixture):
     """A Form is always set up to POST to its EventChannel url.  The current page's query string is
        propagated with the POST url if any.  The Form has an id and class to help style it etc."""
 
-<<<<<<< HEAD
-    form = Form(fixture.view, u'test_channel')
-    tester = WidgetTester(form)
-    
-    fixture.context.set_request(Request.blank(u'/a/b?x=y', charset='utf8'))
-    actual = tester.render_html()
-
-    expected = u'<form id="test_channel" action="/a/b/_test_channel_method?x=y" data-formatter="/__test_channel_format_method" method="POST" class="reahl-form"></form>'
-    vassert( actual == expected )
-    
-    # Case: without querystring
-    fixture.context.set_request(Request.blank(u'/a/b', charset='utf8'))
-    actual = tester.render_html_tree()
-
-    action = actual.xpath(u'//form')[0].attrib[u'action']
-    vassert( action == u'/a/b/_test_channel_method' )
-=======
     form = Form(fixture.view, 'test_channel')
     tester = WidgetTester(form)
     
@@ -478,8 +325,8 @@
 
     action = actual.xpath('//form')[0].attrib['action']
     vassert( action == '/a/b/_test_channel_method' )
->>>>>>> 04575a09
-    
+
+
 @test(FormFixture)
 def duplicate_forms(fixture):
     """It is an error to add more than one form with the same unique_name to a page."""
@@ -487,25 +334,19 @@
     class MainUI(UserInterface):
         def assemble(self):
             self.define_page(TwoColumnPage)
-<<<<<<< HEAD
-            home = self.define_view(u'/', title=u'Home page')
-            home.set_slot(u'main', Form.factory(u'myform'))
-            home.set_slot(u'secondary', Form.factory(u'myform'))
-=======
             home = self.define_view('/', title='Home page')
             home.set_slot('main', Form.factory('myform'))
             home.set_slot('secondary', Form.factory('myform'))
->>>>>>> 04575a09
 
     wsgi_app = fixture.new_wsgi_app(site_root=MainUI)
     browser = Browser(wsgi_app)
 
     def check_exc(ex):
-<<<<<<< HEAD
-        vassert( str(ex).startswith(u'More than one form was added using the same unique_name') )
+        vassert( six.text_type(ex).startswith('More than one form was added using the same unique_name') )
     
     with expected(ProgrammerError, test=check_exc):
         browser.open('/')
+
 
 
 @test(FormFixture)
@@ -544,13 +385,6 @@
     with expected(ProgrammerError, test=check_exc):
         browser.open('/')
             
-=======
-        vassert( six.text_type(ex).startswith('More than one form was added using the same unique_name') )
-    
-    with expected(ProgrammerError, test=check_exc):
-        browser.open('/')
-
->>>>>>> 04575a09
 
 @test(FormFixture)
 def nested_forms(fixture):
@@ -565,17 +399,10 @@
             self.handled_event = True
         @exposed
         def events(self, events):
-<<<<<<< HEAD
-            events.nested_event = Event(label=u'click nested', action=Action(self.handle_event))
-        @exposed
-        def fields(self, fields):
-            fields.nested_field = Field(label=u'input nested')
-=======
             events.nested_event = Event(label='click nested', action=Action(self.handle_event))
         @exposed
         def fields(self, fields):
             fields.nested_field = Field(label='input nested')
->>>>>>> 04575a09
 
     nested_model_object = NestedModelObject()
     class MyNestedForm(NestedForm):
@@ -591,50 +418,28 @@
             self.handled_event = True
         @exposed
         def events(self, events):
-<<<<<<< HEAD
-            events.outer_event = Event(label=u'click outer', action=Action(self.handle_event))
-=======
             events.outer_event = Event(label='click outer', action=Action(self.handle_event))
->>>>>>> 04575a09
     outer_model_object = OuterModelObject()
     class OuterForm(Form):
         def __init__(self, view, name):
             super(OuterForm, self).__init__(view, name)
-<<<<<<< HEAD
-            self.add_child(MyNestedForm(view, u'my_nested_form'))
-            self.define_event_handler(outer_model_object.events.outer_event)
-            self.add_child(Button(self, outer_model_object.events.outer_event))
-
-    wsgi_app = fixture.new_wsgi_app(child_factory=OuterForm.factory(u'outer_form'))
-=======
             self.add_child(MyNestedForm(view, 'my_nested_form'))
             self.define_event_handler(outer_model_object.events.outer_event)
             self.add_child(Button(self, outer_model_object.events.outer_event))
 
     wsgi_app = fixture.new_wsgi_app(child_factory=OuterForm.factory('outer_form'))
->>>>>>> 04575a09
     fixture.reahl_server.set_app(wsgi_app)
     browser = fixture.driver_browser
     
     browser.open('/')
-<<<<<<< HEAD
-    browser.type(XPath.input_labelled(u'input nested'), u'some nested input')
-    
-    browser.click(XPath.button_labelled(u'click nested'))
-=======
     browser.type(XPath.input_labelled('input nested'), 'some nested input')
     
     browser.click(XPath.button_labelled('click nested'))
->>>>>>> 04575a09
     
     vassert( nested_model_object.handled_event )
     vassert( not outer_model_object.handled_event )
     
-<<<<<<< HEAD
-    vassert( nested_model_object.nested_field == u'some nested input' )
-=======
     vassert( nested_model_object.nested_field == 'some nested input' )
->>>>>>> 04575a09
     
 
 @test(FormFixture)
@@ -645,11 +450,7 @@
             pass
         @exposed
         def events(self, events):
-<<<<<<< HEAD
-            events.an_event = Event(label=u'click me', action=Action(self.handle_event))
-=======
             events.an_event = Event(label='click me', action=Action(self.handle_event))
->>>>>>> 04575a09
         @exposed
         def fields(self, fields):
             fields.field_name = EmailField()
@@ -666,15 +467,9 @@
     class MainUI(UserInterface):
         def assemble(self):
             self.define_page(TwoColumnPage)
-<<<<<<< HEAD
-            home = self.define_view(u'/', title=u'Home page')
-            other_view = self.define_view(u'/page2', title=u'Page 2')
-            home.set_slot(u'main', MyForm.factory(u'myform', other_view))
-=======
             home = self.define_view('/', title='Home page')
             other_view = self.define_view('/page2', title='Page 2')
             home.set_slot('main', MyForm.factory('myform', other_view))
->>>>>>> 04575a09
 
     wsgi_app = fixture.new_wsgi_app(site_root=MainUI, enable_js=True)
 
@@ -682,15 +477,6 @@
     #  - Form submission is blocked
     #  - Error message is displayed
     fixture.reahl_server.set_app(wsgi_app)
-<<<<<<< HEAD
-    fixture.driver_browser.open(u'/')
-    fixture.driver_browser.wait_for_element_not_visible(fixture.error_xpath)
-    fixture.driver_browser.type(u'//input[@type="text"]', u'not@notvalid')
-    fixture.driver_browser.wait_for_element_visible(fixture.error_xpath)
-
-    with fixture.driver_browser.no_page_load_expected():
-        fixture.driver_browser.click(u"//input[@value='click me']")
-=======
     fixture.driver_browser.open('/')
     fixture.driver_browser.wait_for_element_not_visible(fixture.error_xpath)
     fixture.driver_browser.type('//input[@type="text"]', 'not@notvalid')
@@ -967,282 +753,12 @@
 
     browser.open('/_myform_format_method?a_field=invaliddate')
     vassert( browser.raw_html == '' )
->>>>>>> 04575a09
-
-    error_text = fixture.driver_browser.get_text(fixture.error_xpath)
-    vassert( error_text == u'field_name should be a valid email address' )
-
-    # Case: form validation fails on the server (assuming no JS on the client to block submission)
-    #  - ValidationException is raised (which is dealt with as any DomainException)
-    browser = Browser(wsgi_app)
-    browser.open('/')
-    browser.type('//input[@type="text"]', u'not@notvalid')
-
-    browser.click('//input[@type="submit"]')
-    vassert( not hasattr(model_object, 'field_name') )        
-    label = browser.get_html_for('//label')
-    vassert( label == u'<label for="field_name" class="error">field_name should be a valid email address</label>' )
-
-    vassert( UserInput.query.filter_by(key=u'field_name').count() == 1 ) # The invalid input was persisted
-    exception = PersistedException.query.one().exception
-    vassert( isinstance(exception, ValidationException) ) # Is was persisted
-    vassert( not exception.commit )
-
-    # Case: form validation passes (no-js)
-    #  - no ValidationException
-    #  - all input is translated to python and set as values on the model objects
-    #  - any saved input on the form is cleared
-    browser.type(u'//input[@type="text"]', u'valid@home.org')
-    browser.click(u"//input[@value='click me']")
-    vassert( model_object.field_name == u'valid@home.org' )
-
-    vassert( UserInput.query.filter_by(key=u'field_name').count() == 0 ) # The invalid input was removed
-    vassert( PersistedException.query.count() == 0 ) # The exception was removed
-
-    vassert( browser.location_path == u'/page2' )
-
-    # Case: form validation passes (js)
-    #  - no ValidationException
-    #  - all input is translated to python and set as values on the model objects
-    fixture.driver_browser.type(u'//input[@type="text"]', u'valid@home.org')
-    fixture.driver_browser.wait_for_element_not_visible(fixture.error_xpath)
-    fixture.driver_browser.click(u"//input[@value='click me']")
-    vassert( model_object.field_name == u'valid@home.org' )
-
-    vassert( fixture.driver_browser.current_url.path == u'/page2' )
-
-
-
-class QueryStringScenarios(FormFixture):
-    def new_other_view(self):
-        return self.wsgi_app.define_view(u'/page2', title=u'Page 2')
-
-    def new_form(self):
-        form = Form(self.view, u'some_form')
-        event = Event(label=u'click me', action=Action(self.action))
-        event.bind(u'an_event', None)
-        form.define_event_handler(event, target=self.target)
-        form.add_child(Button(form, event))
-        return form
-
-    @property
-    def query_string_on_form_submit(self):
-        form_action = self.driver_browser.get_attribute(u'//form', u'action')
-        return Url(form_action).query
-
-    @scenario
-    def different_target(self):
-        self.break_on_submit = False
-        self.target_is_other_view = True
-        self.initial_qs = u'a=b'
-        self.final_qs = u''
-
-    @scenario
-    def same_target_by_intent(self):
-        self.break_on_submit = False
-        self.target_is_other_view = False
-        self.target = self.view.as_factory()
-        self.initial_qs = u'a=b'
-        self.final_qs = u'a=b'
-
-    @scenario
-    def same_target_by_exception(self):
-        self.break_on_submit = True
-        self.target_is_other_view = True
-        self.initial_qs = u'a=b'
-        self.final_qs = u'a=b'
-
-
-@test(QueryStringScenarios)
-def propagation_of_querystring(fixture):
-    """The query string of the original View visited is maintained through the GET/POST cycle.
-       If, for whatever reason (exception or intent) the browser should stay on the same
-       View after POSTing, the query string is maintained to that point.
-       Else, the query string is cleared.
-    """
-    class ModelObject(object):
-        def handle_event(self):
-            if fixture.break_on_submit:
-                raise DomainException()
-        @exposed
-        def events(self, events):
-            events.an_event = Event(label=u'click me', action=Action(self.handle_event))
-
-    model_object = ModelObject()
-
-    class MyForm(Form):
-        def __init__(self, view, name, other_view):
-            super(MyForm, self).__init__(view, name)
-            if fixture.target_is_other_view:
-                target = other_view
-            else:
-                target = view.as_factory()
-            self.define_event_handler(model_object.events.an_event, target=target)
-            self.add_child(Button(self, model_object.events.an_event))
-
-    class MainUI(UserInterface):
-        def assemble(self):
-            self.define_page(TwoColumnPage)
-            home = self.define_view(u'/', title=u'Home page')
-            other_view = self.define_view(u'/page2', title=u'Page 2')
-            home.set_slot(u'main', MyForm.factory(u'myform', other_view))
-
-    wsgi_app = fixture.new_wsgi_app(site_root=MainUI)
-    fixture.reahl_server.set_app(wsgi_app)
-    fixture.driver_browser.open('/?%s' % fixture.initial_qs)
-
-    vassert( fixture.query_string_on_form_submit == fixture.initial_qs )
-    fixture.driver_browser.click(u"//input[@value='click me']")
-    vassert( fixture.driver_browser.current_url.query == fixture.final_qs )
-
-
-@test(FormFixture)
-def event_names_are_canonicalised(fixture):
-    """The name= attribute of a button is an url encoded string. There is more than one way
-       to url encode the same string. The server ensures that different encodings of the same
-       string are not mistaken for different names.
-    """
-
-    class ModelObject(object):
-        def handle_event(self, some_argument):
-            self.received_argument = some_argument
-
-        @exposed
-        def events(self, events):
-            events.an_event = Event(label=u'click me',
-                                    action=Action(self.handle_event, [u'some_argument']),
-                                    some_argument=Field(default=u'default value'))
-
-    model_object = ModelObject()
-
-    class MyForm(Form):
-        def __init__(self, view, name):
-            super(MyForm, self).__init__(view, name)
-            self.define_event_handler(model_object.events.an_event)
-            self.add_child(Button(self, model_object.events.an_event.with_arguments(some_argument=u'f~nnystuff')))
-
-    class MainUI(UserInterface):
-        def assemble(self):
-            self.define_page(TwoColumnPage)
-            home = self.define_view(u'/', title=u'Home page')
-            home.set_slot(u'main', MyForm.factory(u'myform'))
-
-    wsgi_app = fixture.new_wsgi_app(site_root=MainUI)
-    browser = Browser(wsgi_app)
-
-    # when the Action is executed, the correct arguments are passed
-    browser.post(u'/__myform_method', {u'event.an_event?some_argument=f~nnystuff': ''})
-    vassert( model_object.received_argument == u'f~nnystuff' )
-    
-@test(FormFixture)
-def alternative_event_trigerring(fixture):
-    """Events can also be triggered by submitting a Form via Ajax. In such cases the normal redirect-after-submit
-       behaviour of the underlying EventChannel is not desirable. This behaviour can be switched off by submitting
-       an extra argument along with the Form in order to request the alternative behaviour.
-    """
-
-    class ModelObject(object):
-        def handle_event(self):
-            self.handled_event = True
-
-        @exposed
-        def events(self, events):
-            events.an_event = Event(label=u'click me',
-                                    action=Action(self.handle_event))
-
-
-    model_object = ModelObject()
-
-    class MyForm(Form):
-        def __init__(self, view, name, other_view):
-            super(MyForm, self).__init__(view, name)
-            self.define_event_handler(model_object.events.an_event, target=other_view)
-            self.add_child(Button(self, model_object.events.an_event))
-
-    class MainUI(UserInterface):
-        def assemble(self):
-            self.define_page(TwoColumnPage)
-            home = self.define_view(u'/', title=u'Home page')
-            other_view = self.define_view(u'/page2', title=u'Page 2')
-            home.set_slot(u'main', MyForm.factory(u'myform', other_view))
-
-    wsgi_app = fixture.new_wsgi_app(site_root=MainUI)
-    browser = Browser(wsgi_app)
-
-    # when POSTing with _noredirect, the Action is executed, but the browser is not redirected to /page2 as usual
-    browser.post(u'/__myform_method', {u'event.an_event?': u'', u'_noredirect': u''})
-    browser.follow_response()  # Needed to make the test break should a HTTPTemporaryRedirect response be sent
-    vassert( model_object.handled_event )
-    vassert( browser.location_path != '/page2' )  
-    vassert( browser.location_path == '/__myform_method' )  
-    
-    # the response is a json object reporting the success of the event and a new rendition of the form
-    json_dict = json.loads(browser.raw_html)
-    vassert( json_dict[u'success'] )
-
-    browser.open('/')
-    expected_html = browser.get_inner_html_for(u'//form[1]')
-    vassert( json_dict[u'widget'].startswith(expected_html+u'<script') )
-
-
-@test(FormFixture)
-def remote_field_validation(fixture):
-    """A Form contains a RemoteMethod that can be used to validate any of its fields via HTTP.
-    """
-
-    class ModelObject(object):
-        @exposed
-        def fields(self, fields):
-            fields.a_field = EmailField()
-
-    model_object = ModelObject()
-
-    class MyForm(Form):
-        def __init__(self, view, name):
-            super(MyForm, self).__init__(view, name)
-            self.add_child(TextInput(self, model_object.fields.a_field))
-
-    wsgi_app = fixture.new_wsgi_app(child_factory=MyForm.factory('myform'))
-    browser = Browser(wsgi_app)
-
-    browser.open(u'/_myform_validate_method?a_field=invalid email address')
-    vassert( browser.raw_html == u'"a_field should be a valid email address"' )
-
-    browser.open(u'/_myform_validate_method?a_field=valid@email.org')
-    vassert( browser.raw_html == u'true' )
-    
-
-@test(FormFixture)
-def remote_field_formatting(fixture):
-    """A Form contains a RemoteMethod that can be used to reformat any of its fields via HTTP.
-    """
-
-    class ModelObject(object):
-        @exposed
-        def fields(self, fields):
-            fields.a_field = DateField()
-
-    model_object = ModelObject()
-
-    class MyForm(Form):
-        def __init__(self, view, name):
-            super(MyForm, self).__init__(view, name)
-            self.add_child(TextInput(self, model_object.fields.a_field))
-
-    wsgi_app = fixture.new_wsgi_app(child_factory=MyForm.factory('myform'))
-    browser = Browser(wsgi_app)
-
-    browser.open(u'/_myform_format_method?a_field=13 November 2012')
-    vassert( browser.raw_html == u'13 Nov 2012' )
-
-    browser.open(u'/_myform_format_method?a_field=invaliddate')
-    vassert( browser.raw_html == u'' )
-
-
-
-
-
-
-
-
-
+
+
+
+
+
+
+
+
+
