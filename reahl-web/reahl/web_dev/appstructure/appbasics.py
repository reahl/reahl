--- conflicted
+++ resolved
@@ -32,17 +32,9 @@
 from reahl.web.fw import Region
 from reahl.web.ui import HTML5Page, TwoColumnPage, P
 from reahl.webdev.tools import Browser
-<<<<<<< HEAD
-from reahl.web_dev.fixtures import WebFixture, ReahlWSGIApplicationStub
-from reahl.component.exceptions import ProgrammerError, IncorrectArgumentError, IsSubclass, IsInstance
-from reahl.component.modelinterface import Field
-
-=======
 from reahl.web_dev.fixtures import WebFixture
-from reahl.component.exceptions import IncorrectArgumentError
-from reahl.component.exceptions import IsSubclass
-from reahl.component.exceptions import ProgrammerError
->>>>>>> 04575a09
+from reahl.component.exceptions import ProgrammerError, IncorrectArgumentError, IsSubclass
+
 
 class BasicScenarios(WebFixture):
     expected_warnings = []
@@ -51,19 +43,11 @@
         class SimplePage(HTML5Page):
             def __init__(self, view):
                 super(SimplePage, self).__init__(view)
-<<<<<<< HEAD
-                self.body.add_child(P(view, text=u'Hello world!'))
-
-        class MainUI(UserInterface):
-            def assemble(self):
-                self.define_view(u'/', title=u'Hello', page=SimplePage.factory())
-=======
                 self.body.add_child(P(view, text='Hello world!'))
 
         class MainUI(UserInterface):
             def assemble(self):
                 self.define_view('/', title='Hello', page=SimplePage.factory())
->>>>>>> 04575a09
 
         self.MainUI = MainUI
         self.expected_content_length = 685
@@ -74,12 +58,11 @@
         class SimplePage(HTML5Page):
             def __init__(self, view):
                 super(SimplePage, self).__init__(view)
-<<<<<<< HEAD
-                self.body.add_child(P(view, text=u'Hello world!'))
-
-        class MainUI(UserInterface):
-            def assemble(self):
-                home = self.define_view(u'/', title=u'Hello')
+                self.body.add_child(P(view, text='Hello world!'))
+
+        class MainUI(UserInterface):
+            def assemble(self):
+                home = self.define_view('/', title='Hello')
                 home.set_page(SimplePage.factory())
 
         self.MainUI = MainUI
@@ -91,7 +74,7 @@
         class MainUI(UserInterface):
             def assemble(self):
                 self.define_page(TwoColumnPage)
-                self.define_view(u'/', title=u'Hello')
+                self.define_view('/', title='Hello')
 
         self.MainUI = MainUI
         self.expected_content_length = 893
@@ -102,14 +85,13 @@
         class MainUI(Region):
             def assemble(self):
                 self.define_main_window(TwoColumnPage)
-                self.define_view(u'/', title=u'Hello')
+                self.define_view('/', title='Hello')
 
         self.MainUI = MainUI
         self.expected_content_length = 893
         self.content_includes_p = False
         self.expected_warnings = ['Region has been renamed to UserInterface, please use UserInterface instead', 
                                   'Please use .define_page() instead']
-
 
 @test(BasicScenarios)
 def basic_assembly(fixture):
@@ -124,8 +106,9 @@
 
     # GETting the URL results in the HTML for that View
     with warnings.catch_warnings(record=True) as caught_warnings:
-        browser.open('/')
-        vassert( browser.title == u'Hello' )
+        warnings.simplefilter('always')
+        browser.open('/')
+        vassert( browser.title == 'Hello' )
 
     warning_messages = [six.text_type(i.message) for i in caught_warnings]
     vassert( len(warning_messages) == len(fixture.expected_warnings) )
@@ -134,7 +117,7 @@
 
     if fixture.content_includes_p:
         [message] = browser.lxml_html.xpath('//p')
-        vassert( message.text == u'Hello world!' )
+        vassert( message.text == 'Hello world!' )
 
     # The headers are set correctly
     response = browser.last_response
@@ -143,210 +126,8 @@
     vassert( response.charset == 'utf-8' )
 
     # Invalid URLs do not exist
-    browser.open('/nonexistantview/', status=404)
-
-
-@test(WebFixture)
-def basic_error1(fixture):
-    """Sending the the wrong kind of thing as widget_class to define_page is reported to the programmer."""
-    class MainUI(UserInterface):
-        def assemble(self):
-            self.define_page(EmptyStub)
-            self.define_view(u'/', title=u'Hello')
-
-    wsgi_app = fixture.new_wsgi_app(site_root=MainUI)
-    browser = Browser(wsgi_app)
-
-    with expected(IsSubclass):
-        browser.open('/')
-
-
-@test(WebFixture)
-def basic_error2(fixture):
-    """Sending the the wrong arguments for the specified class to define_page is reported to the programmer."""
-    class MainUI(UserInterface):
-        def assemble(self):
-            self.define_page(TwoColumnPage, 1, 2)
-            self.define_view(u'/', title=u'Hello')
-
-    wsgi_app = fixture.new_wsgi_app(site_root=MainUI)
-    browser = Browser(wsgi_app)
-
-    def check_exc(ex):
-        msg = str(ex)
-        vassert( msg.startswith('define_page was called with arguments that do not match those expected by') )
-    with expected(IncorrectArgumentError, test=check_exc):
-        browser.open('/')
-
-
-@test(WebFixture)
-def basic_error3(fixture):
-    """Forgetting to define either a page of a page for a View is reported to the programmer."""
-    class MainUI(UserInterface):
-        def assemble(self):
-            self.define_view(u'/', title=u'Hello')
-
-    wsgi_app = fixture.new_wsgi_app(site_root=MainUI)
-    browser = Browser(wsgi_app)
-
-    def check_exc(ex):
-        msg = str(ex)
-        vassert( msg == 'there is no page defined for /' )
-    with expected(ProgrammerError, test=check_exc):
-        browser.open('/')
-
-
-class SlotScenarios(WebFixture):
-    @scenario
-    def page_on_ui(self):
-        class MainUI(UserInterface):
-            def assemble(self):
-                self.define_page(TwoColumnPage)
-                home = self.define_view(u'/', title=u'Hello')
-                home.set_slot(u'main', P.factory(text=u'Hello world'))
-                home.set_slot(u'footer', P.factory(text=u'I am the footer'))
-        self.MainUI = MainUI
-
-    @scenario
-    def page_on_view(self):
-        class MainUI(UserInterface):
-            def assemble(self):
-                home = self.define_view(u'/', title=u'Hello')
-                home.set_page(TwoColumnPage.factory())
-                home.set_slot(u'main', P.factory(text=u'Hello world'))
-                home.set_slot(u'footer', P.factory(text=u'I am the footer'))
-        self.MainUI = MainUI
-
-
-@test(SlotScenarios)
-def slots(fixture):
-    """A View modifies the page by populating named Slots in the page with Widgets."""
-    wsgi_app = fixture.new_wsgi_app(site_root=fixture.MainUI)
-    browser = Browser(wsgi_app)
-    
-    browser.open('/')
-    vassert( browser.title == u'Hello' )
-    [main_p, footer_p] = browser.lxml_html.xpath('//p')
-    vassert( main_p.text == u'Hello world' )
-    vassert( footer_p.text == u'I am the footer' )
-
-
-@test(WebFixture)
-def slot_error(fixture):
-    """Supplying contents for a slot that does not exist results in s sensible error."""
-    class MainUI(UserInterface):
-        def assemble(self):
-            self.define_page(TwoColumnPage)
-            home = self.define_view(u'/', title=u'Hello')
-            home.set_slot(u'main', P.factory(text=u'Hello world'))
-            home.set_slot(u'nonexistantslotname', P.factory(text=u'I am breaking'))
-
-    wsgi_app = fixture.new_wsgi_app(site_root=MainUI)
-    browser = Browser(wsgi_app)
-
-    def check_exc(ex):
-        vassert( str(ex).startswith(u'An attempt was made to plug Widgets into the following slots that do not exist') )
-
-    with expected(ProgrammerError, test=check_exc):
-        browser.open('/')
-
-
-@test(WebFixture)
-def slot_defaults(fixture):
-    """If a View does not specify contents for a Slot, the Slot will be populated by the window's default
-       widget for that slot if specified, else it will be left empty.
-    """
-    class MainUI(UserInterface):
-        def assemble(self):
-            main = self.define_page(TwoColumnPage)
-            main.add_default_slot(u'main', P.factory(text=u'defaulted slot contents'))
-            self.define_view(u'/', title=u'Hello')
-
-    wsgi_app = fixture.new_wsgi_app(site_root=MainUI)
-    browser = Browser(wsgi_app)
-    
-    browser.open('/')
-
-    # The default widget for the main slot is used
-    [p] = browser.lxml_html.xpath('//p')
-    vassert( p.text == 'defaulted slot contents' )
-
-    # The header slot has no default, and is thus left empty
-    header_contents = browser.lxml_html.xpath('//header/*')
-    vassert( not header_contents )
-
-=======
-                self.body.add_child(P(view, text='Hello world!'))
-
-        class MainUI(UserInterface):
-            def assemble(self):
-                home = self.define_view('/', title='Hello')
-                home.set_page(SimplePage.factory())
-
-        self.MainUI = MainUI
-        self.expected_content_length = 685
-        self.content_includes_p = True
-
-    @scenario
-    def ui_with_page(self):
-        class MainUI(UserInterface):
-            def assemble(self):
-                self.define_page(TwoColumnPage)
-                self.define_view('/', title='Hello')
-
-        self.MainUI = MainUI
-        self.expected_content_length = 893
-        self.content_includes_p = False
-
-    @scenario
-    def backwards_compatibility(self):
-        class MainUI(Region):
-            def assemble(self):
-                self.define_main_window(TwoColumnPage)
-                self.define_view('/', title='Hello')
-
-        self.MainUI = MainUI
-        self.expected_content_length = 893
-        self.content_includes_p = False
-        self.expected_warnings = ['Region has been renamed to UserInterface, please use UserInterface instead', 
-                                  'Please use .define_page() instead']
-
-@test(BasicScenarios)
-def basic_assembly(fixture):
-    """An application is built by extending UserInterface, and defining this UserInterface in an .assemble() method.
-
-    To define the UserInterface, several Views are defined. Views are mapped to URLs. When a user GETs
-    the URL of a View, a page is rendered back to the user. How that page is created
-    can happen in different ways, as illustrated by each scenario of this test.
-    """
-    wsgi_app = fixture.new_wsgi_app(site_root=fixture.MainUI)
-    browser = Browser(wsgi_app)
-
-    # GETting the URL results in the HTML for that View
-    with warnings.catch_warnings(record=True) as caught_warnings:
-        warnings.simplefilter('always')
-        browser.open('/')
-        vassert( browser.title == 'Hello' )
-
-    warning_messages = [six.text_type(i.message) for i in caught_warnings]
-    vassert( len(warning_messages) == len(fixture.expected_warnings) )
-    for caught, expected_message in itertools.izip_longest(warning_messages, fixture.expected_warnings):
-        vassert( expected_message in caught )
-
-    if fixture.content_includes_p:
-        [message] = browser.lxml_html.xpath('//p')
-        vassert( message.text == 'Hello world!' )
-
-    # The headers are set correctly
-    response = browser.last_response
-    vassert( response.content_length == fixture.expected_content_length )
-    vassert( response.content_type == 'text/html' )
-    vassert( response.charset == 'utf-8' )
-
-    # Invalid URLs do not exist
     with warnings.catch_warnings(record=True):
         browser.open('/nonexistantview/', status=404)
-
 
 
 @test(WebFixture)
@@ -380,6 +161,7 @@
     with expected(IncorrectArgumentError, test=check_exc):
         browser.open('/')
 
+
 @test(WebFixture)
 def basic_error3(fixture):
     """Forgetting to define either a page of a page for a View is reported to the programmer."""
@@ -396,6 +178,7 @@
     with expected(ProgrammerError, test=check_exc):
         browser.open('/')
 
+
 class SlotScenarios(WebFixture):
     @scenario
     def page_on_ui(self):
@@ -417,7 +200,7 @@
                 home.set_slot('footer', P.factory(text='I am the footer'))
         self.MainUI = MainUI
 
-        
+
 @test(SlotScenarios)
 def slots(fixture):
     """A View modifies the page by populating named Slots in the page with Widgets."""
@@ -473,4 +256,3 @@
     # The header slot has no default, and is thus left empty
     header_contents = browser.lxml_html.xpath('//header/*')
     vassert( not header_contents )
->>>>>>> 04575a09
