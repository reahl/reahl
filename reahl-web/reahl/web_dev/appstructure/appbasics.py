--- conflicted
+++ resolved
@@ -103,19 +103,15 @@
         browser = Browser(wsgi_app)
 
         # GETting the URL results in the HTML for that View
-<<<<<<< HEAD
-        browser.open('/')
-        vassert( browser.title == 'Hello' )
-=======
         with warnings.catch_warnings(record=True) as caught_warnings:
-            browser.open('/')
-            vassert( browser.title == u'Hello' )
+            warnings.simplefilter('always')
+            browser.open('/')
+            vassert( browser.title == 'Hello' )
 
         warning_messages = [six.text_type(i.message) for i in caught_warnings]
         vassert( len(warning_messages) == len(fixture.expected_warnings) )
         for caught, expected_message in itertools.izip_longest(warning_messages, fixture.expected_warnings):
             vassert( expected_message in caught )
->>>>>>> 45c4ebe5
 
         if fixture.content_includes_p:
             [message] = browser.lxml_html.xpath('//p')
