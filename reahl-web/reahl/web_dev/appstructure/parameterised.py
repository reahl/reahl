# Copyright 2011, 2012, 2013 Reahl Software Services (Pty) Ltd. All rights reserved.
#
#    This file is part of Reahl.
#
#    Reahl is free software: you can redistribute it and/or modify
#    it under the terms of the GNU Affero General Public License as
#    published by the Free Software Foundation; version 3 of the License.
#
#    This program is distributed in the hope that it will be useful,
#    but WITHOUT ANY WARRANTY; without even the implied warranty of
#    MERCHANTABILITY or FITNESS FOR A PARTICULAR PURPOSE.  See the
#    GNU Affero General Public License for more details.
#
#    You should have received a copy of the GNU Affero General Public License
#    along with this program.  If not, see <http://www.gnu.org/licenses/>.

import six
import warnings


from __future__ import unicode_literals
from __future__ import print_function
import six
from nose.tools import istest
from reahl.tofu import Fixture, test, scenario
from reahl.tofu import vassert, expected

from reahl.component.modelinterface import Field, IntegerField, exposed, Event
from reahl.web.fw import ReahlWSGIApplication, UserInterface, UrlBoundView, IdentityDictionary, CannotCreate
from reahl.web.fw import Region
from reahl.web.ui import HTML5Page, TwoColumnPage, P, A, Form, Button
from reahl.webdev.tools import Browser, WidgetTester, XPath
from reahl.web_dev.fixtures import WebFixture, ReahlWSGIApplicationStub


@istest
class ParameterisedTests(object):
    class ParameterisedScenarios(WebFixture):
        class ParameterisedView(UrlBoundView):
            def assemble(self, some_arg=None):
                if some_arg == 'doesnotexist':
                    raise CannotCreate()
                self.title = 'View for: %s' % some_arg
                self.set_slot('main', P.factory(text='content for %s' % some_arg))

        @scenario
        def normal_arguments(self):
            """Arguments can be sent from where the View is defined."""
            self.argument = 'some arg'
            self.expected_value = 'some arg'
            self.url = '/a_ui/aview'
            self.should_exist = True
        
        @scenario
        def url_arguments(self):
            """Arguments can be parsed from an URL, iff they are specified to the definition as Fields."""
            self.argument = Field()
            self.expected_value = 'test1'
            self.url = '/a_ui/aview/test1'
            self.should_exist = True
            
        @scenario
        def define_entire_page(self):
            """The dynamically defined View can also be define its entire page to be rendered, instead of slots"""
            self.url_arguments() # same setup as this except:
            class SimplePage(HTML5Page):
                def __init__(self, view, some_arg):
                    super(SimplePage, self).__init__(view)
                    self.body.add_child(P(view, text='content for %s' % some_arg))

            class ParameterisedView(UrlBoundView):
                def assemble(self, some_arg=None):
                    if some_arg == 'doesnotexist':
                        raise CannotCreate()
                    self.title = 'View for: %s' % some_arg
                    self.set_page(SimplePage.factory(some_arg))

            self.ParameterisedView = ParameterisedView
            
        @scenario
        def cannot_create(self):
            """To indicate that a view does not exist for the given arguments, the .assemble() 
               method of the View should raise CannotCreate()."""
            self.argument = 'doesnotexist'
            self.url = '/a_ui/aview'
            self.should_exist = False

    @test(ParameterisedScenarios)
    def views_with_parameters(self, fixture):
        """Views can have arguments that originate from code, or are parsed from the URL."""

        class UIWithParameterisedViews(UserInterface):
            def assemble(self):
                self.define_view('/aview', view_class=fixture.ParameterisedView, some_arg=fixture.argument) 

        class MainUI(UserInterface):
            def assemble(self):
                self.define_page(TwoColumnPage)
                self.define_user_interface('/a_ui',  UIWithParameterisedViews,  {'main': 'main'}, name='myui')

        wsgi_app = fixture.new_wsgi_app(site_root=MainUI)
        browser = Browser(wsgi_app)

        if fixture.should_exist:
            browser.open(fixture.url)
            vassert( browser.title == 'View for: %s' % fixture.expected_value )
            vassert( browser.is_element_present(XPath.paragraph_containing('content for %s' % fixture.expected_value)) )
        else:
            browser.open(fixture.url, status=404)

    @test(WebFixture)
    def views_from_regex(self, fixture):
        """Parameterised Views can also be added based on a regex over the url."""

        class ParameterisedView(UrlBoundView):
            def assemble(self, some_key=None):
                self.title = 'View for: %s' % some_key
            
        class UIWithParameterisedViews(UserInterface):
            def assemble(self):
                self.define_regex_view('/someurl_(?P<some_key>.*)', '/someurl_${some_key}', view_class=ParameterisedView,
                                       some_key=Field(required=True))

        class MainUI(UserInterface):
            def assemble(self):
                self.define_page(TwoColumnPage)
                self.define_user_interface('/a_ui',  UIWithParameterisedViews,  {}, name='myui')

        wsgi_app = fixture.new_wsgi_app(site_root=MainUI)
        browser = Browser(wsgi_app)

        # Parameterisedally constructing a View from an URL
        browser.open('/a_ui/someurl_test1')
        vassert( browser.title == 'View for: test1' )

    @test(WebFixture)
    def user_interfaces_from_regex(self, fixture):
        """Sub UserInterfaces can be created on the fly on a UserInterface, based on the URL visited. To indicate that a
           UserInterface does not exist, the creation method should return None."""

        class RegexUserInterface(UserInterface):
            def assemble(self, ui_key=None):
                if ui_key == 'doesnotexist':
                    raise CannotCreate()

                self.name = 'user_interface-%s' % ui_key
                root = self.define_view('/', title='Simple user_interface %s' % self.name)
                root.set_slot('user_interface-slot', P.factory(text='in user_interface slot'))

        class UIWithParameterisedUserInterfaces(UserInterface):
            def assemble(self):
                self.define_regex_user_interface('/apath/(?P<ui_key>[^/]*)',
                                         '/apath/${ui_key}',
                                         RegexUserInterface,
                                         {'user_interface-slot': 'main'},
                                         ui_key=Field())

        class MainUI(UserInterface):
            def assemble(self):
                self.define_page(TwoColumnPage)
                self.define_user_interface('/a_ui',  UIWithParameterisedUserInterfaces,  IdentityDictionary(), name='myui')

        wsgi_app = fixture.new_wsgi_app(site_root=MainUI)
        browser = Browser(wsgi_app)

        # A sub-user_interface is dynamically created from an URL
        browser.open('/a_ui/apath/test1/')
        vassert( browser.title == 'Simple user_interface user_interface-test1' )

        # The slots of the sub-user_interface is correctly plugged into the page
        [p] = browser.lxml_html.xpath('//p')
        vassert( p.text == 'in user_interface slot' )

        # Another sub-user_interface is dynamically created from an URL
        browser.open('/a_ui/apath/another/')
        vassert( browser.title == 'Simple user_interface user_interface-another' )

        # When the URL cannot be mapped
        browser.open('/a_ui/apath/doesnotexist/', status=404)


    @test(WebFixture)
    def backwards_compatibility(self, fixture):
        """Parameterised, sub UserInterfaces can also be created with define_regex_region, for backwards compatibility.
        """

        class RegexUserInterface(Region):
            def assemble(self, ui_key=None):
                if ui_key == 'doesnotexist':
                    raise CannotCreate()

                self.name = 'user_interface-%s' % ui_key
                root = self.define_view('/', title='Simple user_interface %s' % self.name)
                root.set_slot('user_interface-slot', P.factory(text='in user_interface slot'))

        class UIWithParameterisedUserInterfaces(Region):
            def assemble(self):
                self.define_regex_region('/apath/(?P<ui_key>[^/]*)',
                                         '/apath/${ui_key}',
                                         RegexUserInterface,
                                         {'user_interface-slot': 'main'},
                                         ui_key=Field())

        class MainUI(Region):
            def assemble(self):
                self.define_main_window(TwoColumnPage)
                self.define_region('/a_ui',  UIWithParameterisedUserInterfaces,  IdentityDictionary(), name='myui')

        wsgi_app = fixture.new_wsgi_app(site_root=MainUI)
        browser = Browser(wsgi_app)

        # A sub-user_interface is dynamically created from an URL
<<<<<<< HEAD
        browser.open('/a_ui/apath/test1/')
        vassert( browser.title == 'Simple user_interface user_interface-test1' )
=======
        with warnings.catch_warnings(record=True) as caught_warnings:
            browser.open('/a_ui/apath/test1/')
            vassert( browser.title == u'Simple user_interface user_interface-test1' )

        vassert( caught_warnings )
>>>>>>> 45c4ebe5


    class ParameterisedUserInterfaceScenarios(WebFixture):
        @scenario
        def normal_arguments(self):
            """Arguments can be sent from where the UserInterface is defined."""
            self.argument = 'some arg'
            self.expected_value = 'some arg'
            self.url = '/a_ui/parameterisedui/aview'
            self.should_exist = True
        
        @scenario
        def url_arguments(self):
            """Arguments can be parsed from an URL, iff they are specified to the definition as Fields."""
            self.argument = Field()
            self.expected_value = 'test1'
            self.url = '/a_ui/parameterisedui/test1/aview'
            self.should_exist = True
            
        @scenario
        def cannot_create(self):
            """To indicate that a UserInterface does not exist for the given arguments, the .assemble() 
               method of the UserInterface should raise CannotCreate()."""
            self.argument = 'doesnotexist'
            self.url = '/a_ui/parameterisedui/aview'
            self.should_exist = False

    @test(ParameterisedUserInterfaceScenarios)
    def parameterised_uis(self, fixture):
        """Sub UserInterfaces can also be parameterised by defining arguments in .define_user_interface, and receiving them in .assemble()."""

        class ParameterisedUserInterface(UserInterface):
            def assemble(self, ui_arg=None):
                if ui_arg == 'doesnotexist':
                    raise CannotCreate()

                self.name = 'user_interface-%s' % ui_arg
                root = self.define_view('/aview', title='Simple user_interface %s' % self.name)
                root.set_slot('user_interface-slot', P.factory(text='in user_interface slot'))


        class UIWithParameterisedUserInterfaces(UserInterface):
            def assemble(self):
                self.define_user_interface('/parameterisedui', ParameterisedUserInterface, {'user_interface-slot': 'main'}, 
                                   ui_arg=fixture.argument,
                                   name='paramui')

        class MainUI(UserInterface):
            def assemble(self):
                self.define_page(TwoColumnPage)
                self.define_user_interface('/a_ui',  UIWithParameterisedUserInterfaces,  IdentityDictionary(), name='myui')

        wsgi_app = fixture.new_wsgi_app(site_root=MainUI)
        browser = Browser(wsgi_app)

        if fixture.should_exist:
            browser.open(fixture.url)
            
            # The correct argument was passed
            vassert( browser.title == 'Simple user_interface user_interface-%s' % fixture.expected_value )

            # The slots of the sub-user_interface is correctly plugged into the page
            [p] = browser.lxml_html.xpath('//p')
            vassert( p.text == 'in user_interface slot' )
        else:
            # When the URL cannot be mapped
            browser.open(fixture.url, status=404)



<|MERGE_RESOLUTION|>--- conflicted
+++ resolved
@@ -210,16 +210,11 @@
         browser = Browser(wsgi_app)
 
         # A sub-user_interface is dynamically created from an URL
-<<<<<<< HEAD
-        browser.open('/a_ui/apath/test1/')
-        vassert( browser.title == 'Simple user_interface user_interface-test1' )
-=======
         with warnings.catch_warnings(record=True) as caught_warnings:
             browser.open('/a_ui/apath/test1/')
-            vassert( browser.title == u'Simple user_interface user_interface-test1' )
+            vassert( browser.title == 'Simple user_interface user_interface-test1' )
 
         vassert( caught_warnings )
->>>>>>> 45c4ebe5
 
 
     class ParameterisedUserInterfaceScenarios(WebFixture):
