--- conflicted
+++ resolved
@@ -108,7 +108,6 @@
     """Adding an input to a FormLayout, adds it in a bootstrap form-group with Some input."""
     fixture = form_layout_fixture
 
-
     class FormWithInputAddedUsingDefaults(Form):
         def __init__(self, view):
             super(FormWithInputAddedUsingDefaults, self).__init__(view, 'aform')
@@ -168,8 +167,6 @@
             self.use_layout(FormLayout())
             self.layout.add_input(TextInput(self, fixture.domain_object.fields.an_attribute), help_text='some help')
 
-
-
     browser = Browser(web_fixture.new_wsgi_app(child_factory=FormWithInputAndHelp.factory()))
     browser.open('/')
 
@@ -220,20 +217,14 @@
             self.use_layout(FormLayout())
             self.layout.add_input(CheckboxInput(self, fixture.domain_object.fields.an_attribute))
 
-
     browser = Browser(web_fixture.new_wsgi_app(child_factory=FormWithInputWithCheckbox.factory()))
     browser.open('/')
 
     assert not any(child.tag == 'label' for child in fixture.get_form_group_children(browser))
     [div] = fixture.get_form_group_children(browser)
     [checkbox] = div.getchildren()
-<<<<<<< HEAD
-    vassert( checkbox.attrib['class'] == 'form-check' )
-    
-=======
-    assert checkbox.attrib['class'] == 'checkbox'
-
->>>>>>> 35ad5488
+    assert checkbox.attrib['class'] == 'form-check'
+
 
 class ValidationScenarios(FormLayoutFixture):
     def new_domain_object(self):
@@ -357,7 +348,6 @@
     """Visible cues are inserted to indicate that inputs are disabled. """
     fixture = disabled_scenarios
 
-
     form = Form(web_fixture.view, 'test').use_layout(FormLayout())
     field = fixture.field
     field.bind('field', fixture)
@@ -396,34 +386,21 @@
     """A ChoicesLayout can be used to add a PrimitiveCheckboxInput inlined or stacked."""
     fixture = choices_layout_fixture
 
-
     stacked_container = Div(web_fixture.view).use_layout(ChoicesLayout())
     stacked_container.layout.add_choice(PrimitiveCheckboxInput(fixture.form, fixture.field))
 
     tester = WidgetTester(stacked_container)
-<<<<<<< HEAD
-    vassert( fixture.input_is_wrapped_in_label(tester) )
-    vassert( fixture.main_element(tester).tag == 'div' )
-    vassert( fixture.main_element(tester).attrib['class'] == 'form-check' )
-=======
     assert fixture.input_is_wrapped_in_label(tester)
     assert fixture.main_element(tester).tag == 'div'
-    assert fixture.main_element(tester).attrib['class'] == 'checkbox'
->>>>>>> 35ad5488
+    assert fixture.main_element(tester).attrib['class'] == 'form-check'
 
     inlined_container = Div(web_fixture.view).use_layout(ChoicesLayout(inline=True))
     inlined_container.layout.add_choice(PrimitiveCheckboxInput(fixture.form, fixture.field))
 
     tester = WidgetTester(inlined_container)
-<<<<<<< HEAD
-    vassert( fixture.input_is_wrapped_in_label(tester) )
-    vassert( fixture.main_element(tester).tag == 'div' )
-    vassert( fixture.main_element(tester).attrib['class'] == 'form-check form-check-inline' )
-=======
     assert fixture.input_is_wrapped_in_label(tester)
     assert fixture.main_element(tester).tag == 'label'
-    assert fixture.main_element(tester).attrib['class'] == 'checkbox-inline'
->>>>>>> 35ad5488
+    assert fixture.main_element(tester).attrib['class'] == 'form-check form-check-inline'
 
 
 class RadioButtonFixture(ChoicesLayoutFixture):
@@ -441,33 +418,19 @@
     """The PrimitiveRadioButtonInputs inside a RadioButtonInput are also laid out using a ChoicesLayout."""
     fixture = radio_button_fixture
 
-
     stacked_radio = RadioButtonInput(fixture.form, fixture.field)
 
     tester = WidgetTester(stacked_radio)
-<<<<<<< HEAD
-    vassert( fixture.input_is_wrapped_in_label(tester) )
-    vassert( fixture.main_element(tester).tag == 'div' )
-    vassert( fixture.main_element(tester).attrib['class'] == 'form-check' )
-=======
     assert fixture.input_is_wrapped_in_label(tester)
     assert fixture.main_element(tester).tag == 'div'
-    assert fixture.main_element(tester).attrib['class'] == 'radio'
->>>>>>> 35ad5488
+    assert fixture.main_element(tester).attrib['class'] == 'form-check'
 
     inlined_radio = RadioButtonInput(fixture.form, fixture.field, button_layout=ChoicesLayout(inline=True))
 
     tester = WidgetTester(inlined_radio)
-<<<<<<< HEAD
-    vassert( fixture.input_is_wrapped_in_label(tester) )
-    vassert( fixture.main_element(tester).tag == 'div' )
-    vassert( fixture.main_element(tester).attrib['class'] == 'form-check form-check-inline' )
-
-=======
     assert fixture.input_is_wrapped_in_label(tester)
     assert fixture.main_element(tester).tag == 'label'
-    assert fixture.main_element(tester).attrib['class'] == 'radio-inline'
->>>>>>> 35ad5488
+    assert fixture.main_element(tester).attrib['class'] == 'form-check form-check-inline'
 
 
 @with_fixtures(WebFixture)
@@ -498,7 +461,6 @@
 @with_fixtures(WebFixture)
 def test_button_layouts_on_anchors(web_fixture):
     """A ButtonLayout can also be used to make an A (anchor) look like a button."""
-
 
     anchor = A(web_fixture.view, href=Url('/an/href'), description='link text').use_layout(ButtonLayout())
     tester = WidgetTester(anchor)
