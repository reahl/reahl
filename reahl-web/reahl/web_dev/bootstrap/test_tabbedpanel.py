--- conflicted
+++ resolved
@@ -287,24 +287,12 @@
     assert browser.wait_for(tabbed_panel_ajax_fixture.tab_contents_equals, '<p>tab 3 content</p>')
 
 
-<<<<<<< HEAD
-@test(PanelSwitchFixture)
-def clicking_on_sub_tab_switches(fixture):
-    """Clicking on a sub tab also changes the contents that is displayed as well as the active tab."""
-    if not fixture.enable_js:
-        fixture.ensure_disabled_js_files_not_cached()
-    
-    fixture.reahl_server.set_app(fixture.wsgi_app)
-    fixture.driver_browser.open('/')
-=======
 @with_fixtures(WebFixture, PanelSwitchFixture, TabbedPanelAjaxFixture)
 def test_clicking_on_sub_tab_switches(web_fixture, panel_switch_fixture, tabbed_panel_ajax_fixture):
     """Clicking on a sub tab also changes the contents that are displayed as well as the active tab."""
     if not panel_switch_fixture.enable_js:
         panel_switch_fixture.ensure_disabled_js_files_not_cached()
 
->>>>>>> 35ad5488
-
     wsgi_app = tabbed_panel_ajax_fixture.new_wsgi_app(enable_js=panel_switch_fixture.enable_js)
     web_fixture.reahl_server.set_app(wsgi_app)
     browser = web_fixture.driver_browser
@@ -330,13 +318,5 @@
     # Clicking away from the multitab sub-tab removes its active status
     browser.click(XPath.link_with_text('tab 3 name'))
     # tab2 is not active anymore
-<<<<<<< HEAD
-    vassert( fixture.driver_browser.wait_for_not(fixture.tab_is_active, 'tab 2 name') )
-
-=======
-    if panel_switch_fixture.enable_js:
-        pass
-        ### assert None, 'This is a bug in bootstrap v4.0 alpha javascript'
-    else:
-        assert browser.wait_for_not(tabbed_panel_ajax_fixture.tab_is_active, 'tab 2 name')
->>>>>>> 35ad5488
+    assert fixture.driver_browser.wait_for_not(tabbed_panel_ajax_fixture.tab_is_active, 'tab 2 name')
+
