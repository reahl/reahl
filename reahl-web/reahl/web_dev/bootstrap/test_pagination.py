# Copyright 2015, 2016 Reahl Software Services (Pty) Ltd. All rights reserved.
#-*- encoding: utf-8 -*-
#
#    This file is part of Reahl.
#
#    Reahl is free software: you can redistribute it and/or modify
#    it under the terms of the GNU Affero General Public License as
#    published by the Free Software Foundation; version 3 of the License.
#
#    This program is distributed in the hope that it will be useful,
#    but WITHOUT ANY WARRANTY; without even the implied warranty of
#    MERCHANTABILITY or FITNESS FOR A PARTICULAR PURPOSE.  See the
#    GNU Affero General Public License for more details.
#
#    You should have received a copy of the GNU Affero General Public License
#    along with this program.  If not, see <http://www.gnu.org/licenses/>.


from __future__ import print_function, unicode_literals, absolute_import, division
import six
from reahl.stubble import stubclass
from reahl.tofu import Fixture, scenario, uses
from reahl.tofu.pytestsupport import with_fixtures

from reahl.webdev.tools import XPath
from reahl.web.bootstrap.ui import P, Div
from reahl.web.bootstrap.pagination import PageMenu, PagedPanel, PageIndex, SequentialPageIndex, AnnualItemOrganiserProtocol, AnnualPageIndex

from reahl.web_dev.fixtures import WebFixture

@uses(web_fixture=WebFixture)
class PageMenuFixture(Fixture):

    def new_number_of_pages(self):
        return 10

    def new_max_page_links(self):
        return 5

    def new_PageIndexStub(self):
        fixture = self
        @stubclass(PageIndex)
        class PageIndexStub(PageIndex):
            def __init__(self, max_page_links, number_of_pages):
                super(PageIndexStub, self).__init__(max_page_links=max_page_links)
                self.number_of_pages = number_of_pages

            @property
            def total_number_of_pages(self):
                return self.number_of_pages

            def get_contents_for_page(self, page_number):
                return 'contents of page %s' % page_number

            def get_description_for_page(self, page_number):
                return 'p%s' % page_number

        return PageIndexStub

    def new_PageContainer(self):
        class PageContainer(PagedPanel):
            def __init__(self, parent, page_index):
                super(PageContainer, self).__init__(parent, page_index, 'container')
                self.add_child(P(self.view, text=self.current_contents))

        return PageContainer

    def new_MainWidget(self):
        fixture = self
        class MainWidget(Div):
            def __init__(self, view):
                super(MainWidget, self).__init__(view)
                page_index = fixture.PageIndexStub(fixture.max_page_links, fixture.number_of_pages)
                page_container = self.add_child(fixture.PageContainer(self.view, page_index))
                self.add_child(PageMenu(self.view, 'page_menu_widget', page_index, page_container))
        return MainWidget

    def container_contents_is(self, expected):
        return self.web_fixture.driver_browser.execute_script('return window.jQuery("div p").html() == "%s"' % expected)

    def page_range_links_match(self, link_labels):
        return self.web_fixture.driver_browser.execute_script('return window.jQuery(".pagination a").slice(2,-2).map(function(){return window.jQuery(this).html();}).toArray() == "%s"' % link_labels)

    def is_marked_active(self, link_label, nth=1):
        [li] = self.web_fixture.driver_browser.xpath('%s/..' % (XPath.link_with_text(link_label, nth=nth)))
        return 'active' in li.attrib.get('class', '')

    def new_wsgi_app(self):
<<<<<<< HEAD
        return super(PageMenuFixture, self).new_wsgi_app(enable_js=True, 
                                                       child_factory=self.MainWidget.factory())


@istest
class PageMenuTests(object):
    # Please see fixture for how to declare a PageIndex, PageContainer and PageMenu
    @test(PageMenuFixture)
    def selecting_a_page(self, fixture):
        """Clicking the link of a page results in the contents of the PageContainer being refreshed."""
        fixture.reahl_server.set_app(fixture.wsgi_app)
        fixture.driver_browser.open('/')

        fixture.driver_browser.wait_for(fixture.container_contents_is, 'contents of page 1')
        fixture.driver_browser.click(XPath.link_with_text('p2'))
        fixture.driver_browser.wait_for(fixture.container_contents_is, 'contents of page 2')

    @test(PageMenuFixture)
    def navigating_the_page_numbers(self, fixture):
        """One can navigate the range of page links displayed by the PageMenu using the special links."""
        fixture.number_of_pages = 30
        fixture.max_page_links = 5
        fixture.reahl_server.set_app(fixture.wsgi_app)
        fixture.driver_browser.open('/')

        # Case: next link
        fixture.driver_browser.click(XPath.link_starting_with_text('»'))
        vassert( fixture.driver_browser.wait_for(fixture.page_range_links_match, 'p6,p7,p8,p9,p10') )
        fixture.driver_browser.click(XPath.link_starting_with_text('»'))
        vassert( fixture.driver_browser.wait_for(fixture.page_range_links_match, 'p11,p12,p13,p14,p15') )

        # Case: prev link
        fixture.driver_browser.click(XPath.link_starting_with_text('«'))
        vassert( fixture.driver_browser.wait_for(fixture.page_range_links_match, 'p6,p7,p8,p9,p10') )

        # Case: last link
        fixture.driver_browser.click(XPath.link_starting_with_text('→'))
        vassert( fixture.driver_browser.wait_for(fixture.page_range_links_match, 'p26,p27,p28,p29,p30') )

        # Case: first link
        fixture.driver_browser.click(XPath.link_starting_with_text('←'))
        vassert( fixture.driver_browser.wait_for(fixture.page_range_links_match, 'p1,p2,p3,p4,p5') )

    @test(PageMenuFixture)
    def contents_when_navigating_the_page_numbers(self, fixture):
        """When navigating the range of page links, the currently displayed contents stay unchanged."""
        fixture.number_of_pages = 30
        fixture.max_page_links = 5
        fixture.reahl_server.set_app(fixture.wsgi_app)
        fixture.driver_browser.open('/')

        fixture.driver_browser.click(XPath.link_with_text('p2'))
        fixture.driver_browser.wait_for(fixture.container_contents_is, 'contents of page 2')
        fixture.driver_browser.click(XPath.link_starting_with_text('»'))
        fixture.driver_browser.wait_for(fixture.container_contents_is, 'contents of page 2')

    @test(PageMenuFixture)
    def active_state_of_page_links(self, fixture):
        """When choosing a page, the new page link is marked as active, without a server round-trip."""
        fixture.number_of_pages = 30
        fixture.max_page_links = 5
        fixture.reahl_server.set_app(fixture.wsgi_app)
        fixture.driver_browser.open('/')

        with fixture.driver_browser.no_load_expected_for('.pagination>*'):
            vassert( not fixture.is_marked_active('p2') )
            fixture.driver_browser.click(XPath.link_with_text('p2'))
            fixture.driver_browser.wait_for(fixture.is_marked_active, 'p2')

    @test(PageMenuFixture)
    def active_state_on_multiple_menus(self, fixture):
        """If there's more than one PageMenu on the page, the active page is switched for both of them"""
        class MainWidget(Div):
            def __init__(self, view):
                super(MainWidget, self).__init__(view)
                page_index = fixture.PageIndexStub(fixture.max_page_links, fixture.number_of_pages)
                page_container = self.add_child(fixture.PageContainer(self.view, page_index))
                self.add_child(PageMenu(self.view, 'page_menu_widget', page_index, page_container))
                self.add_child(PageMenu(self.view, 'page_menu_widget2', page_index, page_container))
        fixture.MainWidget = MainWidget

        fixture.reahl_server.set_app(fixture.wsgi_app)
        fixture.driver_browser.open('/')

        vassert( not fixture.is_marked_active('p2', nth=1) )
        vassert( not fixture.is_marked_active('p2', nth=2) )
        fixture.driver_browser.click(XPath.link_with_text('p2'))
        fixture.driver_browser.wait_for(fixture.is_marked_active, 'p2', 1)
        fixture.driver_browser.wait_for(fixture.is_marked_active, 'p2', 2)


    @test(PageMenuFixture)
    def active_state_of_next_prev_links(self, fixture):
        """Next and Last links are only active when not on the last range of pages,
           and Prev and First are similarly deactive when on the first range of pages."""
        fixture.number_of_pages = 15
        fixture.max_page_links = 5
        fixture.reahl_server.set_app(fixture.wsgi_app)
        fixture.driver_browser.open('/')

        # Case: when you are on the left of the page range        
        vassert( not fixture.driver_browser.is_active(XPath.link_starting_with_text('←')) )
        vassert( not fixture.driver_browser.is_active(XPath.link_starting_with_text('«')) )
        vassert( fixture.driver_browser.is_active(XPath.link_starting_with_text('»')) )
        vassert( fixture.driver_browser.is_active(XPath.link_starting_with_text('→')) )

        # Case: when you are in the middle of the page range        
        fixture.driver_browser.click(XPath.link_starting_with_text('»'))
        fixture.driver_browser.wait_for_element_present(XPath.link_with_text('p6'))
        vassert( fixture.driver_browser.is_active(XPath.link_starting_with_text('←')) )
        vassert( fixture.driver_browser.is_active(XPath.link_starting_with_text('«')) )
        vassert( fixture.driver_browser.is_active(XPath.link_starting_with_text('»')) )
        vassert( fixture.driver_browser.is_active(XPath.link_starting_with_text('→')) )

        # Case: when you are at the end of the page range        
        fixture.driver_browser.click(XPath.link_starting_with_text('»'))
        fixture.driver_browser.wait_for_element_present(XPath.link_with_text('p11'))
        vassert( fixture.driver_browser.is_active(XPath.link_starting_with_text('←')) )
        vassert( fixture.driver_browser.is_active(XPath.link_starting_with_text('«')) )
        vassert( not fixture.driver_browser.is_active(XPath.link_starting_with_text('»')) )
        vassert( not fixture.driver_browser.is_active(XPath.link_starting_with_text('→')) )

    class LinkScenarios(PageMenuFixture):
        @scenario
        def only_one_page(self):
            self.number_of_pages = 1
            self.max_page_links = 5
            self.goto_last_range = False
            self.visible_page_descriptions = 'p1'
            self.visible_last_page_descriptions = self.visible_page_descriptions

        @scenario
        def fewer_pages_than_max_links(self):
            self.number_of_pages = 2
            self.max_page_links = 5
            self.goto_last_range = False
            self.visible_page_descriptions = 'p1,p2'
            self.visible_last_page_descriptions = self.visible_page_descriptions

        @scenario
        def more_pages_than_max_links(self):
            self.number_of_pages = 10
            self.max_page_links = 5
            self.goto_last_range = True
            self.visible_page_descriptions = 'p1,p2,p3,p4,p5'
            self.visible_last_page_descriptions = 'p6,p7,p8,p9,p10'

        @scenario
        def more_than_one_range_last_range_not_complete(self):
            self.number_of_pages = 7
            self.max_page_links = 5
            self.goto_last_range = True
            self.visible_page_descriptions = 'p1,p2,p3,p4,p5'
            self.visible_last_page_descriptions = 'p3,p4,p5,p6,p7'

        @scenario
        def changing_number_of_links(self):
            self.number_of_pages = 10
            self.max_page_links = 3
            self.goto_last_range = False
            self.visible_page_descriptions = 'p1,p2,p3'
            self.visible_last_page_descriptions = self.visible_page_descriptions

    @test(LinkScenarios)
    def which_links_display(self, fixture):
        """The menu displays the correct range of page links, depending on the starting page in the range, the
           total number of pages and the max number of links in a range"""
        fixture.reahl_server.set_app(fixture.wsgi_app)

        fixture.driver_browser.open('/')
        vassert( fixture.driver_browser.wait_for(fixture.page_range_links_match, fixture.visible_page_descriptions) )

        if fixture.goto_last_range:
            fixture.driver_browser.click(XPath.link_starting_with_text('→'))

        vassert( fixture.driver_browser.wait_for(fixture.page_range_links_match, fixture.visible_last_page_descriptions) )

    @test(Fixture)
    def annual_page_index(self, fixture):
        """The AnnualPageIndex breaks a query of items up into pages containing items with the same year."""

        @stubclass(AnnualItemOrganiserProtocol)
        class ItemOrganiser(AnnualItemOrganiserProtocol):
            def get_years(self):                return [2000, 2001]
            def get_items_for_year(self, year): return [year]*3

        page_index = AnnualPageIndex(ItemOrganiser())

        vassert( page_index.get_contents_for_page(2) == [2001, 2001, 2001] )
        vassert( page_index.get_description_for_page(1) == '2000' )
        vassert( page_index.years == [2000, 2001] )
        vassert( page_index.total_number_of_pages == 2 )


    class SequentialScenarios(Fixture):
        def new_items(self):
            return list(range(0, self.number_of_items))

        def new_page_index(self):
            return SequentialPageIndex(self.items, items_per_page=self.items_per_page, max_page_links=12)

        @scenario
        def less_than_a_page_items(self):
            self.number_of_items = 2
            self.items_per_page = 10
            self.expected_pages = 1
            self.last_page_contents = self.items[0:2]

        @scenario
        def exactly_one_page_items(self):
            self.number_of_items = 10
            self.items_per_page = 10
            self.expected_pages = 1
            self.last_page_contents = self.items[0:10]

        @scenario
        def just_more_than_one_page_items(self):
            self.number_of_items = 15
            self.items_per_page = 10
            self.expected_pages = 2
            self.last_page_contents = self.items[10:15]

    @test(SequentialScenarios)
    def sequential_page_index(self, fixture):
        """The SequentialPageIndex breaks a query of items up into pages of sequential items"""

        vassert( fixture.page_index.total_number_of_pages == fixture.expected_pages )
        page = fixture.page_index.get_page_number(fixture.expected_pages)
        vassert( page.description == six.text_type(fixture.expected_pages) )
        vassert( page.contents == fixture.last_page_contents )
        vassert( fixture.page_index.max_page_links == 12 )

    @test(PageMenuFixture)
    def test_pagination_basics(self, fixture):

        #This is what the pager looks like: ← « 1 2 3 » →
        #With this query string we are indicating that we have clicked on page 3, and thus should be the current page
        fixture.request.query_string = 'current_page_number=3&start_page_number=1'
        page_index = fixture.PageIndexStub(3, 9)
        page_container = fixture.PageContainer(fixture.view, page_index)
        pagemenu = PageMenu(fixture.view, 'my_page_menu_widget', page_index, page_container)

        [pagination_container] = pagemenu.children
        vassert( 'pagination' in pagination_container.html_representation.get_attribute('class') )

        [items_container] = pagination_container.children
        page_items = items_container.children
        vassert( len(page_items) == 7 )

        disabled_page_link_indexes = [0, 1] # These are disabled(unclickable): ← «
        current_page_link_index = 4 # given the query string, the link to page 3, is active
        for i, page_item in enumerate(page_items):
            vassert( 'page-item' in page_item.get_attribute('class') )

            [page_link] = page_item.children
            vassert( 'page-link' in page_link.get_attribute('class') )
            vassert( 'reahl-ajaxlink' in page_link.get_attribute('class') )

            # links you cannot click on (disabled)
            if i in disabled_page_link_indexes:
                vassert( 'disabled' in page_item.get_attribute('class') )

                vassert( '-1' == page_link.get_attribute('tabindex') )
                vassert( page_link.disabled )
            else:
                vassert( 'disabled' not in page_item.get_attribute('class') )

                vassert( not page_link.has_attribute('tabindex') )
                vassert( not page_link.disabled  )

            # current page is highlighted if you selected the page(are on the page)
            if i == current_page_link_index:
                vassert( 'active' in page_item.get_attribute('class') )
            else:
                vassert( 'active' not in page_item.get_attribute('class') )
=======
        return self.web_fixture.new_wsgi_app(enable_js=True, child_factory=self.MainWidget.factory())


# Please see fixture for how to declare a PageIndex, PageContainer and PageMenu
@with_fixtures(WebFixture, PageMenuFixture)
def test_selecting_a_page(web_fixture, page_menu_fixture):
    """Clicking the link of a page results in the contents of the PageContainer being refreshed."""

    web_fixture.reahl_server.set_app(page_menu_fixture.wsgi_app)
    browser = web_fixture.driver_browser
    browser.open('/')

    browser.wait_for(page_menu_fixture.container_contents_is, 'contents of page 1')
    browser.click(XPath.link_with_text('p2'))
    browser.wait_for(page_menu_fixture.container_contents_is, 'contents of page 2')


@with_fixtures(WebFixture, PageMenuFixture)
def test_navigating_the_page_numbers(web_fixture, page_menu_fixture):
    """One can navigate the range of page links displayed by the PageMenu using the special links."""

    fixture = page_menu_fixture

    fixture.number_of_pages = 30
    fixture.max_page_links = 5
    web_fixture.reahl_server.set_app(page_menu_fixture.wsgi_app)
    browser = web_fixture.driver_browser
    browser.open('/')

    # Case: next link
    browser.click(XPath.link_starting_with_text('»'))
    assert browser.wait_for(fixture.page_range_links_match, 'p6,p7,p8,p9,p10')
    browser.click(XPath.link_starting_with_text('»'))
    assert browser.wait_for(fixture.page_range_links_match, 'p11,p12,p13,p14,p15')

    # Case: prev link
    browser.click(XPath.link_starting_with_text('«'))
    assert browser.wait_for(fixture.page_range_links_match, 'p6,p7,p8,p9,p10')

    # Case: last link
    browser.click(XPath.link_starting_with_text('→'))
    assert browser.wait_for(fixture.page_range_links_match, 'p26,p27,p28,p29,p30')

    # Case: first link
    browser.click(XPath.link_starting_with_text('←'))
    assert browser.wait_for(fixture.page_range_links_match, 'p1,p2,p3,p4,p5')


@with_fixtures(WebFixture, PageMenuFixture)
def test_contents_when_navigating_the_page_numbers(web_fixture, page_menu_fixture):
    """When navigating the range of page links, the currently displayed contents stay unchanged."""

    page_menu_fixture.number_of_pages = 30
    page_menu_fixture.max_page_links = 5
    web_fixture.reahl_server.set_app(page_menu_fixture.wsgi_app)
    browser = web_fixture.driver_browser
    browser.open('/')

    browser.click(XPath.link_with_text('p2'))
    browser.wait_for(page_menu_fixture.container_contents_is, 'contents of page 2')
    browser.click(XPath.link_starting_with_text('»'))
    browser.wait_for(page_menu_fixture.container_contents_is, 'contents of page 2')


@with_fixtures(WebFixture, PageMenuFixture)
def test_active_state_of_page_links(web_fixture, page_menu_fixture):
    """When choosing a page, the new page link is marked as active, without a server round-trip."""
    fixture = page_menu_fixture


    fixture.number_of_pages = 30
    fixture.max_page_links = 5
    web_fixture.reahl_server.set_app(fixture.wsgi_app)
    web_fixture.driver_browser.open('/')

    with web_fixture.driver_browser.no_load_expected_for('.pagination>*'):
        assert not fixture.is_marked_active('p2')
        web_fixture.driver_browser.click(XPath.link_with_text('p2'))
        web_fixture.driver_browser.wait_for(fixture.is_marked_active, 'p2')


@with_fixtures(WebFixture, PageMenuFixture)
def test_active_state_on_multiple_menus(web_fixture, page_menu_fixture):
    """If there's more than one PageMenu on the page, the active page is switched for both of them"""
    fixture = page_menu_fixture


    class MainWidget(Div):
        def __init__(self, view):
            super(MainWidget, self).__init__(view)
            page_index = fixture.PageIndexStub(fixture.max_page_links, fixture.number_of_pages)
            page_container = self.add_child(fixture.PageContainer(self.view, page_index))
            self.add_child(PageMenu(self.view, 'page_menu_widget', page_index, page_container))
            self.add_child(PageMenu(self.view, 'page_menu_widget2', page_index, page_container))
    fixture.MainWidget = MainWidget

    web_fixture.reahl_server.set_app(fixture.wsgi_app)
    browser = web_fixture.driver_browser
    browser.open('/')

    assert not fixture.is_marked_active('p2', nth=1)
    assert not fixture.is_marked_active('p2', nth=2)
    browser.click(XPath.link_with_text('p2'))
    browser.wait_for(fixture.is_marked_active, 'p2', 1)
    browser.wait_for(fixture.is_marked_active, 'p2', 2)


@with_fixtures(WebFixture, PageMenuFixture)
def test_active_state_of_next_prev_links(web_fixture, page_menu_fixture):
    """Next and Last links are only active when not on the last range of pages,
       and Prev and First are similarly deactive when on the first range of pages."""
    fixture = page_menu_fixture

    fixture.number_of_pages = 15
    fixture.max_page_links = 5
    web_fixture.reahl_server.set_app(fixture.wsgi_app)
    browser = web_fixture.driver_browser
    browser.open('/')

    # Case: when you are on the left of the page range
    assert not browser.is_active(XPath.link_starting_with_text('←'))
    assert not browser.is_active(XPath.link_starting_with_text('«'))
    assert browser.is_active(XPath.link_starting_with_text('»'))
    assert browser.is_active(XPath.link_starting_with_text('→'))

    # Case: when you are in the middle of the page range
    browser.click(XPath.link_starting_with_text('»'))
    browser.wait_for_element_present(XPath.link_with_text('p6'))
    assert browser.is_active(XPath.link_starting_with_text('←'))
    assert browser.is_active(XPath.link_starting_with_text('«'))
    assert browser.is_active(XPath.link_starting_with_text('»'))
    assert browser.is_active(XPath.link_starting_with_text('→'))

    # Case: when you are at the end of the page range
    browser.click(XPath.link_starting_with_text('»'))
    browser.wait_for_element_present(XPath.link_with_text('p11'))
    assert browser.is_active(XPath.link_starting_with_text('←'))
    assert browser.is_active(XPath.link_starting_with_text('«'))
    assert not browser.is_active(XPath.link_starting_with_text('»'))
    assert not browser.is_active(XPath.link_starting_with_text('→'))


class LinkScenarios(PageMenuFixture):
    @scenario
    def only_one_page(self):
        self.number_of_pages = 1
        self.max_page_links = 5
        self.goto_last_range = False
        self.visible_page_descriptions = 'p1'
        self.visible_last_page_descriptions = self.visible_page_descriptions

    @scenario
    def fewer_pages_than_max_links(self):
        self.number_of_pages = 2
        self.max_page_links = 5
        self.goto_last_range = False
        self.visible_page_descriptions = 'p1,p2'
        self.visible_last_page_descriptions = self.visible_page_descriptions

    @scenario
    def more_pages_than_max_links(self):
        self.number_of_pages = 10
        self.max_page_links = 5
        self.goto_last_range = True
        self.visible_page_descriptions = 'p1,p2,p3,p4,p5'
        self.visible_last_page_descriptions = 'p6,p7,p8,p9,p10'

    @scenario
    def more_than_one_range_last_range_not_complete(self):
        self.number_of_pages = 7
        self.max_page_links = 5
        self.goto_last_range = True
        self.visible_page_descriptions = 'p1,p2,p3,p4,p5'
        self.visible_last_page_descriptions = 'p3,p4,p5,p6,p7'

    @scenario
    def changing_number_of_links(self):
        self.number_of_pages = 10
        self.max_page_links = 3
        self.goto_last_range = False
        self.visible_page_descriptions = 'p1,p2,p3'
        self.visible_last_page_descriptions = self.visible_page_descriptions


@with_fixtures(WebFixture, LinkScenarios)
def test_which_links_display(web_fixture, link_scenarios):
    """The menu displays the correct range of page links, depending on the starting page in the range, the
       total number of pages and the max number of links in a range"""
    fixture = link_scenarios
    web_fixture.reahl_server.set_app(fixture.wsgi_app)

    browser = web_fixture.driver_browser
    browser.open('/')
    assert browser.wait_for(fixture.page_range_links_match, fixture.visible_page_descriptions)

    if fixture.goto_last_range:
        browser.click(XPath.link_starting_with_text('→'))

    assert browser.wait_for(fixture.page_range_links_match, fixture.visible_last_page_descriptions)


def test_annual_page_index():
    """The AnnualPageIndex breaks a query of items up into pages containing items with the same year."""

    @stubclass(AnnualItemOrganiserProtocol)
    class ItemOrganiser(AnnualItemOrganiserProtocol):
        def get_years(self):                return [2000, 2001]
        def get_items_for_year(self, year): return [year]*3

    page_index = AnnualPageIndex(ItemOrganiser())

    assert page_index.get_contents_for_page(2) == [2001, 2001, 2001]
    assert page_index.get_description_for_page(1) == '2000'
    assert page_index.years == [2000, 2001]
    assert page_index.total_number_of_pages == 2


class SequentialScenarios(Fixture):
    def new_items(self):
        return list(range(0, self.number_of_items))

    def new_page_index(self):
        return SequentialPageIndex(self.items, items_per_page=self.items_per_page, max_page_links=12)

    @scenario
    def less_than_a_page_items(self):
        self.number_of_items = 2
        self.items_per_page = 10
        self.expected_pages = 1
        self.last_page_contents = self.items[0:2]

    @scenario
    def exactly_one_page_items(self):
        self.number_of_items = 10
        self.items_per_page = 10
        self.expected_pages = 1
        self.last_page_contents = self.items[0:10]

    @scenario
    def just_more_than_one_page_items(self):
        self.number_of_items = 15
        self.items_per_page = 10
        self.expected_pages = 2
        self.last_page_contents = self.items[10:15]


@with_fixtures(SequentialScenarios)
def test_sequential_page_index(sequential_scenarios):
    """The SequentialPageIndex breaks a query of items up into pages of sequential items"""

    fixture = sequential_scenarios

    assert fixture.page_index.total_number_of_pages == fixture.expected_pages
    page = fixture.page_index.get_page_number(fixture.expected_pages)
    assert page.description == six.text_type(fixture.expected_pages)
    assert page.contents == fixture.last_page_contents
    assert fixture.page_index.max_page_links == 12
>>>>>>> 35ad5488
<|MERGE_RESOLUTION|>--- conflicted
+++ resolved
@@ -86,283 +86,6 @@
         return 'active' in li.attrib.get('class', '')
 
     def new_wsgi_app(self):
-<<<<<<< HEAD
-        return super(PageMenuFixture, self).new_wsgi_app(enable_js=True, 
-                                                       child_factory=self.MainWidget.factory())
-
-
-@istest
-class PageMenuTests(object):
-    # Please see fixture for how to declare a PageIndex, PageContainer and PageMenu
-    @test(PageMenuFixture)
-    def selecting_a_page(self, fixture):
-        """Clicking the link of a page results in the contents of the PageContainer being refreshed."""
-        fixture.reahl_server.set_app(fixture.wsgi_app)
-        fixture.driver_browser.open('/')
-
-        fixture.driver_browser.wait_for(fixture.container_contents_is, 'contents of page 1')
-        fixture.driver_browser.click(XPath.link_with_text('p2'))
-        fixture.driver_browser.wait_for(fixture.container_contents_is, 'contents of page 2')
-
-    @test(PageMenuFixture)
-    def navigating_the_page_numbers(self, fixture):
-        """One can navigate the range of page links displayed by the PageMenu using the special links."""
-        fixture.number_of_pages = 30
-        fixture.max_page_links = 5
-        fixture.reahl_server.set_app(fixture.wsgi_app)
-        fixture.driver_browser.open('/')
-
-        # Case: next link
-        fixture.driver_browser.click(XPath.link_starting_with_text('»'))
-        vassert( fixture.driver_browser.wait_for(fixture.page_range_links_match, 'p6,p7,p8,p9,p10') )
-        fixture.driver_browser.click(XPath.link_starting_with_text('»'))
-        vassert( fixture.driver_browser.wait_for(fixture.page_range_links_match, 'p11,p12,p13,p14,p15') )
-
-        # Case: prev link
-        fixture.driver_browser.click(XPath.link_starting_with_text('«'))
-        vassert( fixture.driver_browser.wait_for(fixture.page_range_links_match, 'p6,p7,p8,p9,p10') )
-
-        # Case: last link
-        fixture.driver_browser.click(XPath.link_starting_with_text('→'))
-        vassert( fixture.driver_browser.wait_for(fixture.page_range_links_match, 'p26,p27,p28,p29,p30') )
-
-        # Case: first link
-        fixture.driver_browser.click(XPath.link_starting_with_text('←'))
-        vassert( fixture.driver_browser.wait_for(fixture.page_range_links_match, 'p1,p2,p3,p4,p5') )
-
-    @test(PageMenuFixture)
-    def contents_when_navigating_the_page_numbers(self, fixture):
-        """When navigating the range of page links, the currently displayed contents stay unchanged."""
-        fixture.number_of_pages = 30
-        fixture.max_page_links = 5
-        fixture.reahl_server.set_app(fixture.wsgi_app)
-        fixture.driver_browser.open('/')
-
-        fixture.driver_browser.click(XPath.link_with_text('p2'))
-        fixture.driver_browser.wait_for(fixture.container_contents_is, 'contents of page 2')
-        fixture.driver_browser.click(XPath.link_starting_with_text('»'))
-        fixture.driver_browser.wait_for(fixture.container_contents_is, 'contents of page 2')
-
-    @test(PageMenuFixture)
-    def active_state_of_page_links(self, fixture):
-        """When choosing a page, the new page link is marked as active, without a server round-trip."""
-        fixture.number_of_pages = 30
-        fixture.max_page_links = 5
-        fixture.reahl_server.set_app(fixture.wsgi_app)
-        fixture.driver_browser.open('/')
-
-        with fixture.driver_browser.no_load_expected_for('.pagination>*'):
-            vassert( not fixture.is_marked_active('p2') )
-            fixture.driver_browser.click(XPath.link_with_text('p2'))
-            fixture.driver_browser.wait_for(fixture.is_marked_active, 'p2')
-
-    @test(PageMenuFixture)
-    def active_state_on_multiple_menus(self, fixture):
-        """If there's more than one PageMenu on the page, the active page is switched for both of them"""
-        class MainWidget(Div):
-            def __init__(self, view):
-                super(MainWidget, self).__init__(view)
-                page_index = fixture.PageIndexStub(fixture.max_page_links, fixture.number_of_pages)
-                page_container = self.add_child(fixture.PageContainer(self.view, page_index))
-                self.add_child(PageMenu(self.view, 'page_menu_widget', page_index, page_container))
-                self.add_child(PageMenu(self.view, 'page_menu_widget2', page_index, page_container))
-        fixture.MainWidget = MainWidget
-
-        fixture.reahl_server.set_app(fixture.wsgi_app)
-        fixture.driver_browser.open('/')
-
-        vassert( not fixture.is_marked_active('p2', nth=1) )
-        vassert( not fixture.is_marked_active('p2', nth=2) )
-        fixture.driver_browser.click(XPath.link_with_text('p2'))
-        fixture.driver_browser.wait_for(fixture.is_marked_active, 'p2', 1)
-        fixture.driver_browser.wait_for(fixture.is_marked_active, 'p2', 2)
-
-
-    @test(PageMenuFixture)
-    def active_state_of_next_prev_links(self, fixture):
-        """Next and Last links are only active when not on the last range of pages,
-           and Prev and First are similarly deactive when on the first range of pages."""
-        fixture.number_of_pages = 15
-        fixture.max_page_links = 5
-        fixture.reahl_server.set_app(fixture.wsgi_app)
-        fixture.driver_browser.open('/')
-
-        # Case: when you are on the left of the page range        
-        vassert( not fixture.driver_browser.is_active(XPath.link_starting_with_text('←')) )
-        vassert( not fixture.driver_browser.is_active(XPath.link_starting_with_text('«')) )
-        vassert( fixture.driver_browser.is_active(XPath.link_starting_with_text('»')) )
-        vassert( fixture.driver_browser.is_active(XPath.link_starting_with_text('→')) )
-
-        # Case: when you are in the middle of the page range        
-        fixture.driver_browser.click(XPath.link_starting_with_text('»'))
-        fixture.driver_browser.wait_for_element_present(XPath.link_with_text('p6'))
-        vassert( fixture.driver_browser.is_active(XPath.link_starting_with_text('←')) )
-        vassert( fixture.driver_browser.is_active(XPath.link_starting_with_text('«')) )
-        vassert( fixture.driver_browser.is_active(XPath.link_starting_with_text('»')) )
-        vassert( fixture.driver_browser.is_active(XPath.link_starting_with_text('→')) )
-
-        # Case: when you are at the end of the page range        
-        fixture.driver_browser.click(XPath.link_starting_with_text('»'))
-        fixture.driver_browser.wait_for_element_present(XPath.link_with_text('p11'))
-        vassert( fixture.driver_browser.is_active(XPath.link_starting_with_text('←')) )
-        vassert( fixture.driver_browser.is_active(XPath.link_starting_with_text('«')) )
-        vassert( not fixture.driver_browser.is_active(XPath.link_starting_with_text('»')) )
-        vassert( not fixture.driver_browser.is_active(XPath.link_starting_with_text('→')) )
-
-    class LinkScenarios(PageMenuFixture):
-        @scenario
-        def only_one_page(self):
-            self.number_of_pages = 1
-            self.max_page_links = 5
-            self.goto_last_range = False
-            self.visible_page_descriptions = 'p1'
-            self.visible_last_page_descriptions = self.visible_page_descriptions
-
-        @scenario
-        def fewer_pages_than_max_links(self):
-            self.number_of_pages = 2
-            self.max_page_links = 5
-            self.goto_last_range = False
-            self.visible_page_descriptions = 'p1,p2'
-            self.visible_last_page_descriptions = self.visible_page_descriptions
-
-        @scenario
-        def more_pages_than_max_links(self):
-            self.number_of_pages = 10
-            self.max_page_links = 5
-            self.goto_last_range = True
-            self.visible_page_descriptions = 'p1,p2,p3,p4,p5'
-            self.visible_last_page_descriptions = 'p6,p7,p8,p9,p10'
-
-        @scenario
-        def more_than_one_range_last_range_not_complete(self):
-            self.number_of_pages = 7
-            self.max_page_links = 5
-            self.goto_last_range = True
-            self.visible_page_descriptions = 'p1,p2,p3,p4,p5'
-            self.visible_last_page_descriptions = 'p3,p4,p5,p6,p7'
-
-        @scenario
-        def changing_number_of_links(self):
-            self.number_of_pages = 10
-            self.max_page_links = 3
-            self.goto_last_range = False
-            self.visible_page_descriptions = 'p1,p2,p3'
-            self.visible_last_page_descriptions = self.visible_page_descriptions
-
-    @test(LinkScenarios)
-    def which_links_display(self, fixture):
-        """The menu displays the correct range of page links, depending on the starting page in the range, the
-           total number of pages and the max number of links in a range"""
-        fixture.reahl_server.set_app(fixture.wsgi_app)
-
-        fixture.driver_browser.open('/')
-        vassert( fixture.driver_browser.wait_for(fixture.page_range_links_match, fixture.visible_page_descriptions) )
-
-        if fixture.goto_last_range:
-            fixture.driver_browser.click(XPath.link_starting_with_text('→'))
-
-        vassert( fixture.driver_browser.wait_for(fixture.page_range_links_match, fixture.visible_last_page_descriptions) )
-
-    @test(Fixture)
-    def annual_page_index(self, fixture):
-        """The AnnualPageIndex breaks a query of items up into pages containing items with the same year."""
-
-        @stubclass(AnnualItemOrganiserProtocol)
-        class ItemOrganiser(AnnualItemOrganiserProtocol):
-            def get_years(self):                return [2000, 2001]
-            def get_items_for_year(self, year): return [year]*3
-
-        page_index = AnnualPageIndex(ItemOrganiser())
-
-        vassert( page_index.get_contents_for_page(2) == [2001, 2001, 2001] )
-        vassert( page_index.get_description_for_page(1) == '2000' )
-        vassert( page_index.years == [2000, 2001] )
-        vassert( page_index.total_number_of_pages == 2 )
-
-
-    class SequentialScenarios(Fixture):
-        def new_items(self):
-            return list(range(0, self.number_of_items))
-
-        def new_page_index(self):
-            return SequentialPageIndex(self.items, items_per_page=self.items_per_page, max_page_links=12)
-
-        @scenario
-        def less_than_a_page_items(self):
-            self.number_of_items = 2
-            self.items_per_page = 10
-            self.expected_pages = 1
-            self.last_page_contents = self.items[0:2]
-
-        @scenario
-        def exactly_one_page_items(self):
-            self.number_of_items = 10
-            self.items_per_page = 10
-            self.expected_pages = 1
-            self.last_page_contents = self.items[0:10]
-
-        @scenario
-        def just_more_than_one_page_items(self):
-            self.number_of_items = 15
-            self.items_per_page = 10
-            self.expected_pages = 2
-            self.last_page_contents = self.items[10:15]
-
-    @test(SequentialScenarios)
-    def sequential_page_index(self, fixture):
-        """The SequentialPageIndex breaks a query of items up into pages of sequential items"""
-
-        vassert( fixture.page_index.total_number_of_pages == fixture.expected_pages )
-        page = fixture.page_index.get_page_number(fixture.expected_pages)
-        vassert( page.description == six.text_type(fixture.expected_pages) )
-        vassert( page.contents == fixture.last_page_contents )
-        vassert( fixture.page_index.max_page_links == 12 )
-
-    @test(PageMenuFixture)
-    def test_pagination_basics(self, fixture):
-
-        #This is what the pager looks like: ← « 1 2 3 » →
-        #With this query string we are indicating that we have clicked on page 3, and thus should be the current page
-        fixture.request.query_string = 'current_page_number=3&start_page_number=1'
-        page_index = fixture.PageIndexStub(3, 9)
-        page_container = fixture.PageContainer(fixture.view, page_index)
-        pagemenu = PageMenu(fixture.view, 'my_page_menu_widget', page_index, page_container)
-
-        [pagination_container] = pagemenu.children
-        vassert( 'pagination' in pagination_container.html_representation.get_attribute('class') )
-
-        [items_container] = pagination_container.children
-        page_items = items_container.children
-        vassert( len(page_items) == 7 )
-
-        disabled_page_link_indexes = [0, 1] # These are disabled(unclickable): ← «
-        current_page_link_index = 4 # given the query string, the link to page 3, is active
-        for i, page_item in enumerate(page_items):
-            vassert( 'page-item' in page_item.get_attribute('class') )
-
-            [page_link] = page_item.children
-            vassert( 'page-link' in page_link.get_attribute('class') )
-            vassert( 'reahl-ajaxlink' in page_link.get_attribute('class') )
-
-            # links you cannot click on (disabled)
-            if i in disabled_page_link_indexes:
-                vassert( 'disabled' in page_item.get_attribute('class') )
-
-                vassert( '-1' == page_link.get_attribute('tabindex') )
-                vassert( page_link.disabled )
-            else:
-                vassert( 'disabled' not in page_item.get_attribute('class') )
-
-                vassert( not page_link.has_attribute('tabindex') )
-                vassert( not page_link.disabled  )
-
-            # current page is highlighted if you selected the page(are on the page)
-            if i == current_page_link_index:
-                vassert( 'active' in page_item.get_attribute('class') )
-            else:
-                vassert( 'active' not in page_item.get_attribute('class') )
-=======
         return self.web_fixture.new_wsgi_app(enable_js=True, child_factory=self.MainWidget.factory())
 
 
@@ -620,4 +343,48 @@
     assert page.description == six.text_type(fixture.expected_pages)
     assert page.contents == fixture.last_page_contents
     assert fixture.page_index.max_page_links == 12
->>>>>>> 35ad5488
+
+
+@with_fixtures(WebFixture, PageMenuFixture)
+def test_pagination_basics(web_fixture, page_menu_fixture):
+
+    #This is what the pager looks like: ← « 1 2 3 » →
+    #With this query string we are indicating that we have clicked on page 3, and thus should be the current page
+    page_menu_fixture.request.query_string = 'current_page_number=3&start_page_number=1'
+    page_index = page_menu_fixture.PageIndexStub(3, 9)
+    page_container = page_menu_fixture.PageContainer(fixture.view, page_index)
+    pagemenu = PageMenu(page_menu_fixture.view, 'my_page_menu_widget', page_index, page_container)
+
+    [pagination_container] = pagemenu.children
+    assert 'pagination' in pagination_container.html_representation.get_attribute('class')
+
+    [items_container] = pagination_container.children
+    page_items = items_container.children
+    assert len(page_items) == 7
+
+    disabled_page_link_indexes = [0, 1] # These are disabled(unclickable): ← «
+    current_page_link_index = 4 # given the query string, the link to page 3, is active
+    for i, page_item in enumerate(page_items):
+        assert 'page-item' in page_item.get_attribute('class')
+
+        [page_link] = page_item.children
+        assert 'page-link' in page_link.get_attribute('class')
+        assert 'reahl-ajaxlink' in page_link.get_attribute('class')
+
+        # links you cannot click on (disabled)
+        if i in disabled_page_link_indexes:
+            assert 'disabled' in page_item.get_attribute('class')
+
+            assert '-1' == page_link.get_attribute('tabindex')
+            assert page_link.disabled
+        else:
+            assert 'disabled' not in page_item.get_attribute('class')
+
+            assert not page_link.has_attribute('tabindex')
+            assert not page_link.disabled
+
+        # current page is highlighted if you selected the page(are on the page)
+        if i == current_page_link_index:
+            assert 'active' in page_item.get_attribute('class') )
+        else:
+            assert 'active' not in page_item.get_attribute('class') )