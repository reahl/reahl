# Copyright 2016 Reahl Software Services (Pty) Ltd. All rights reserved.
#-*- encoding: utf-8 -*-
#
#    This file is part of Reahl.
#
#    Reahl is free software: you can redistribute it and/or modify
#    it under the terms of the GNU Affero General Public License as
#    published by the Free Software Foundation; version 3 of the License.
#
#    This program is distributed in the hope that it will be useful,
#    but WITHOUT ANY WARRANTY; without even the implied warranty of
#    MERCHANTABILITY or FITNESS FOR A PARTICULAR PURPOSE.  See the
#    GNU Affero General Public License for more details.
#
#    You should have received a copy of the GNU Affero General Public License
#    along with this program.  If not, see <http://www.gnu.org/licenses/>.


from __future__ import print_function, unicode_literals, absolute_import, division

import six

from reahl.tofu import scenario, Fixture
from reahl.tofu.pytestsupport import with_fixtures

from reahl.webdev.tools import XPath

import reahl.web_dev.widgets.test_table
from reahl.component.modelinterface import Field, IntegerField, exposed
from reahl.web.bootstrap.ui import Div
from reahl.web.bootstrap.tables import Table, StaticColumn, TableLayout, DataTable

from reahl.web_dev.fixtures import WebFixture
from reahl.web_dev.widgets.test_table import TableFixture


class LayoutScenarios(Fixture):
    @scenario
    def header_inverse(self):
        self.layout_kwargs = dict(inverse=True)
        self.expected_css_class = 'table-inverse'

    @scenario
    def border(self):
        self.layout_kwargs = dict(border=True)
        self.expected_css_class = 'table-bordered'

    @scenario
    def striped_rows(self):
        self.layout_kwargs = dict(striped=True)
        self.expected_css_class = 'table-striped'

    @scenario
    def hovered_rows(self):
        self.layout_kwargs = dict(highlight_hovered=True)
        self.expected_css_class = 'table-hover'

    @scenario
    def compacted_cells(self):
        self.layout_kwargs = dict(compact=True)
        self.expected_css_class = 'table-sm'

    @scenario
    def responsive(self):
        self.layout_kwargs = dict(responsive=True)
        self.expected_css_class = 'table-responsive'


@with_fixtures(WebFixture, LayoutScenarios)
def test_table_layout_options(web_fixture, layout_scenarios):
    """TableLayout uses Bootstrap to implement many table layout options."""

    layout = TableLayout(**layout_scenarios.layout_kwargs)
    Table(web_fixture.view).use_layout(layout)
    assert layout.widget.get_attribute('class') == 'table %s' % layout_scenarios.expected_css_class

class LayoutHeaderThemeScenarios(WebFixture):

    def new_data(self):
        return [DataItem(1, 'T'), DataItem(2, 'H'), DataItem(3, 'E')]

    def new_column_definitions(self):
        return [StaticColumn(Field(label='Row Number'), 'row'),
                StaticColumn(Field(label='Alpha'), 'alpha')]

    @scenario
    def no_theme(self):
        self.theme = None

    @scenario
    def inverse(self):
        self.theme = 'inverse'
        self.expected_css_class = 'thead-inverse'

    @scenario
    def default(self):
        self.theme = 'default'
        self.expected_css_class = 'thead-default'


@test(LayoutHeaderThemeScenarios)
def table_layout_header_options(fixture):
    """TableLayout can style a table header row."""

    layout = TableLayout(heading_theme=fixture.theme)
    table = Table(fixture.view).with_data(fixture.column_definitions, fixture.data)
    table.use_layout(layout)

    if fixture.theme is not None:
        vassert( layout.widget.thead.get_attribute('class') == '%s' % fixture.expected_css_class )
    else:
        vassert( not layout.widget.thead.has_attribute('class') )



class DataItem(reahl.web_dev.widgets.test_table.DataItem):
    @exposed
    def fields(self, fields):
        fields.row = IntegerField(label='Row', required=True, default=self.row)
        fields.alpha = Field(label='Alpha', required=True, default=self.alpha)


class DataTableFixture(TableFixture):
    items_per_page = 3
        
    def new_columns(self):
        return [StaticColumn(IntegerField(label='Row Number'), 'row', sort_key=lambda i: i.row),
                StaticColumn(Field(label='Alpha'), 'alpha', sort_key=lambda i: i.alpha),
                ]

    def new_data(self):
        alphas = 'THEQUICKBROWNFXJMPSVLAZYDG'
        return [DataItem(number, alpha) for number, alpha in enumerate(alphas, start=1)]
        #[(1, 'T'), (2, 'H'), (3, 'E'), (4, 'Q'),...(23, 'Z'), (24, 'Y'), (25, 'D'), (26, 'G')]

    def new_MainWidget(self):
        fixture = self
        class MainWidget(Div):
            def __init__(self, view):
                super(MainWidget, self).__init__(view)

                data_table = DataTable(view, fixture.columns, fixture.data,
                                       items_per_page=fixture.items_per_page,
                                       caption_text='All my friends',
                                       summary='Summary for screen reader',
                                       css_id='my_table_data')
                self.add_child(data_table)
        return MainWidget

    def new_wsgi_app(self):
        return self.web_fixture.new_wsgi_app(enable_js=False, child_factory=self.MainWidget.factory())

    def xpath_for_sort_link_for_column(self, column_number):
        return '(//table/thead/tr/th)[%s]/a' % column_number

    def does_column_have_sort_link(self, column_number):
        column_header = self.web_fixture.driver_browser.web_driver.find_element_by_xpath('(//table/thead/tr/th)[%s]' % (column_number))
        return len(column_header.find_elements_by_tag_name('a')) == 1
        
    def is_column_sorted(self, column_number, direction):
        header_link = self.web_fixture.driver_browser.web_driver.find_element_by_xpath('(//table/thead/tr/th)[%s]/a' % (column_number))
        if direction:
            expected_class = 'sorted-%s' % direction
            return expected_class in header_link.get_attribute('class').split(' ')
        else:
            return all([expected_class not in header_link.get_attribute('class').split(' ') 
                        for expected_class in ['sorted-ascending','sorted-descending']])


@with_fixtures(WebFixture, DataTableFixture)
def test_paging_through_data(web_fixture, data_table_fixture):
    """DataTable splits its items into different pages (between which a user can navigate), showing only the items of a particular page at a time."""

    web_fixture.reahl_server.set_app(data_table_fixture.wsgi_app)
    browser = web_fixture.driver_browser
    browser.open('/')

    #click to last page
    browser.click(XPath.link_starting_with_text('→'))
    browser.click(XPath.link_with_text('9'))

    assert data_table_fixture.table_number_rows() == 2
    assert data_table_fixture.get_table_row(1) == ['25' ,'D']
    assert data_table_fixture.get_table_row(2) == ['26' ,'G']

    #click to page 4
    browser.click(XPath.link_starting_with_text('←'))
    browser.click(XPath.link_with_text('4'))

    assert data_table_fixture.table_number_rows() == 3
    assert data_table_fixture.get_table_row(1) == ['10' ,'R']
    assert data_table_fixture.get_table_row(2) == ['11' ,'O']
    assert data_table_fixture.get_table_row(3) == ['12' ,'W']


@with_fixtures(WebFixture, DataTableFixture)
def test_sorting(web_fixture, data_table_fixture):
    """By clicking on special links in the column header, the table is sorted according to that column - ascending or descending."""

    web_fixture.reahl_server.set_app(data_table_fixture.wsgi_app)
    browser = web_fixture.driver_browser
    browser.open('/')

    #----- by default, not sorted
    assert not data_table_fixture.is_column_sorted(1, 'ascending')
    assert not data_table_fixture.is_column_sorted(1, 'descending')
    assert not data_table_fixture.is_column_sorted(2, 'ascending')
    assert not data_table_fixture.is_column_sorted(2, 'descending')

    #----- first click on column sorts ascending
    browser.click(data_table_fixture.xpath_for_sort_link_for_column(1))
    assert data_table_fixture.is_column_sorted(1, 'ascending')
    assert data_table_fixture.get_table_row(1) == ['1' ,'T']
    assert data_table_fixture.get_table_row(2) == ['2' ,'H']
    assert data_table_fixture.get_table_row(3) == ['3' ,'E']

    #----- sort ascending on alpha, the second column
    assert data_table_fixture.is_column_sorted(2, None)
    browser.click(data_table_fixture.xpath_for_sort_link_for_column(2))
    assert data_table_fixture.is_column_sorted(2, 'ascending')
    assert data_table_fixture.is_column_sorted(1, None)

    assert data_table_fixture.get_table_row(1) == ['22' ,'A']
    assert data_table_fixture.get_table_row(2) == ['9' ,'B']
    assert data_table_fixture.get_table_row(3) == ['7' ,'C']

    #----- sort descending on alpha, the second column
    browser.click(data_table_fixture.xpath_for_sort_link_for_column(2))
    assert data_table_fixture.is_column_sorted(2, 'descending')

    assert data_table_fixture.get_table_row(1) == ['23' ,'Z']
    assert data_table_fixture.get_table_row(2) == ['24' ,'Y']
    assert data_table_fixture.get_table_row(3) == ['15' ,'X']

    #----- sort order stays changed when paging
    browser.click(XPath.link_with_text('4'))

    assert data_table_fixture.get_table_row(1) == ['4' ,'Q']
    assert data_table_fixture.get_table_row(2) == ['18' ,'P']
    assert data_table_fixture.get_table_row(3) == ['11' ,'O']

    #----- contents of the page you are on changes according to a new sort order
    browser.click(data_table_fixture.xpath_for_sort_link_for_column(1))

    assert data_table_fixture.get_table_row(1) == ['10' ,'R']
    assert data_table_fixture.get_table_row(2) == ['11' ,'O']
    assert data_table_fixture.get_table_row(3) == ['12' ,'W']


@with_fixtures(WebFixture, DataTableFixture)
def test_which_columns_can_cause_sorting(web_fixture, data_table_fixture):
    """Only columns with sort_key specified are sortable."""

    data_table_fixture.columns.append(StaticColumn(Field(label='Not sortable'), 'alpha'))

    web_fixture.reahl_server.set_app(data_table_fixture.wsgi_app)
    browser = web_fixture.driver_browser
    browser.open('/')

    assert data_table_fixture.does_column_have_sort_link(1)
    assert data_table_fixture.does_column_have_sort_link(2)
    assert not data_table_fixture.does_column_have_sort_link(3)


@with_fixtures(WebFixture, DataTableFixture)
def test_layout_for_contained_table(web_fixture, data_table_fixture):
    """You can specify a Layout to use for the actual table inside the DataTable."""

    layout = TableLayout()
    data_table = DataTable(web_fixture.view, data_table_fixture.columns, data_table_fixture.data, 'my_css_id', table_layout=layout)

<<<<<<< HEAD
    vassert( data_table.table.layout is layout )
=======
    assert data_table.table.layout is layout
>>>>>>> 35ad5488
<|MERGE_RESOLUTION|>--- conflicted
+++ resolved
@@ -74,6 +74,7 @@
     Table(web_fixture.view).use_layout(layout)
     assert layout.widget.get_attribute('class') == 'table %s' % layout_scenarios.expected_css_class
 
+
 class LayoutHeaderThemeScenarios(WebFixture):
 
     def new_data(self):
@@ -98,19 +99,18 @@
         self.expected_css_class = 'thead-default'
 
 
-@test(LayoutHeaderThemeScenarios)
-def table_layout_header_options(fixture):
+@with_fixtures(WebFixture, LayoutHeaderThemeScenarios)
+def test_table_layout_header_options(web_fixture, layout_scenarios):
     """TableLayout can style a table header row."""
 
-    layout = TableLayout(heading_theme=fixture.theme)
-    table = Table(fixture.view).with_data(fixture.column_definitions, fixture.data)
+    layout = TableLayout(heading_theme=layout_scenarios.theme)
+    table = Table(web_fixture.view).with_data(layout_scenarios.column_definitions, fixture.data)
     table.use_layout(layout)
 
-    if fixture.theme is not None:
-        vassert( layout.widget.thead.get_attribute('class') == '%s' % fixture.expected_css_class )
+    if layout_scenarios.theme is not None:
+        assert layout.widget.thead.get_attribute('class') == '%s' % fixture.expected_css_class
     else:
-        vassert( not layout.widget.thead.has_attribute('class') )
-
+        assert not layout.widget.thead.has_attribute('class')
 
 
 class DataItem(reahl.web_dev.widgets.test_table.DataItem):
@@ -269,8 +269,4 @@
     layout = TableLayout()
     data_table = DataTable(web_fixture.view, data_table_fixture.columns, data_table_fixture.data, 'my_css_id', table_layout=layout)
 
-<<<<<<< HEAD
-    vassert( data_table.table.layout is layout )
-=======
-    assert data_table.table.layout is layout
->>>>>>> 35ad5488
+    assert data_table.table.layout is layout