--- conflicted
+++ resolved
@@ -22,16 +22,10 @@
 from webob import Request, Response
 from webob.exc import HTTPNotFound
 
-<<<<<<< HEAD
 from reahl.component.dbutils import SystemControl
 from reahl.tofu import expected, Fixture, scenario
 from reahl.tofu.pytestsupport import with_fixtures, uses
 from reahl.stubble import stubclass, CallMonitor, exempt
-=======
-from reahl.tofu import expected, Fixture
-from reahl.tofu.pytestsupport import with_fixtures
-from reahl.stubble import stubclass, CallMonitor, replaced
->>>>>>> c9a5bcbe
 
 from reahl.component.context import ExecutionContext
 from reahl.web.fw import Resource, ReahlWSGIApplication, InternalRedirect, UserInterface
@@ -41,6 +35,7 @@
 from reahl.web_dev.fixtures import ReahlWSGIApplicationStub, BasicPageLayout
 from reahl.webdev.tools import Browser
 
+from reahl.sqlalchemysupport_dev.fixtures import SqlAlchemyFixture
 from reahl.web_dev.fixtures import WebFixture
 
 
@@ -202,9 +197,6 @@
     assert len(monitor.calls) == 1
 
 
-
-from sqlalchemy import event
-from reahl.sqlalchemysupport import Session
 
 @with_fixtures(ReahlSystemFixture, WebFixture)
 def test_web_session_handling(reahl_system_fixture, web_fixture):
@@ -257,22 +249,9 @@
         def get_interface_locale(self):
             return 'en_gb'
 
-
-    import sqlalchemy.orm 
-    @stubclass(sqlalchemy.orm.Session)
-    class TransactionStub(object):
-        is_active=True
-        def commit(self):pass
-        def rollback(self):pass
-
-    web_fixture.nested_transaction =  TransactionStub()
-
-    def wrapped_nested_transaction():
-        return web_fixture.nested_transaction
-
     # Setting the implementation in config
     web_fixture.config.web.session_class = UserSessionStub
-    with replaced(Session().begin_nested, wrapped_nested_transaction), CallMonitor(web_fixture.nested_transaction.commit) as monitor:
+    with CallMonitor(reahl_system_fixture.system_control.orm_control.commit) as monitor:
         @stubclass(Resource)
         class ResourceStub(object):
             should_commit = True
@@ -282,7 +261,7 @@
                 context = ExecutionContext.get_context()
                 assert context.session is UserSessionStub.session  # By the time user code executes, the session is set
                 assert monitor.times_called == 1  # The database has been committed before user code started executing
-                assert context.session.last_activity_time_set
+                assert not context.session.last_activity_time_set
                 assert not UserSessionStub.session.key_is_set
                 return Response()
 
