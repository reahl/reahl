# Copyright 2013-2018 Reahl Software Services (Pty) Ltd. All rights reserved.
#
#    This file is part of Reahl.
#
#    Reahl is free software: you can redistribute it and/or modify
#    it under the terms of the GNU Affero General Public License as
#    published by the Free Software Foundation; version 3 of the License.
#
#    This program is distributed in the hope that it will be useful,
#    but WITHOUT ANY WARRANTY; without even the implied warranty of
#    MERCHANTABILITY or FITNESS FOR A PARTICULAR PURPOSE.  See the
#    GNU Affero General Public License for more details.
#
#    You should have received a copy of the GNU Affero General Public License
#    along with this program.  If not, see <http://www.gnu.org/licenses/>.


from __future__ import print_function, unicode_literals, absolute_import, division
import json
from webob import Response

from sqlalchemy import Column, UnicodeText, Integer

<<<<<<< HEAD
from reahl.stubble import stubclass, CallMonitor
from reahl.tofu import scenario, expected, Fixture, uses, NoException
=======
from reahl.stubble import stubclass, CallMonitor, replaced
from reahl.tofu import scenario, expected, Fixture, uses
>>>>>>> d1e51142
from reahl.tofu.pytestsupport import with_fixtures

from reahl.webdev.tools import Browser
from reahl.component.exceptions import DomainException, ProgrammerError
from reahl.web.fw import CheckedRemoteMethod, JsonResult, MethodResult, RemoteMethod, Widget, WidgetResult
from reahl.web.ui import Div
from reahl.component.modelinterface import Field, IntegerField

from reahl.sqlalchemysupport_dev.fixtures import SqlAlchemyFixture
from reahl.sqlalchemysupport import Base, Session
from reahl.dev.fixtures import ReahlSystemFixture
from reahl.web_dev.fixtures import WebFixture


@uses(web_fixture=WebFixture)
class RemoteMethodFixture(Fixture):

    def new_widget_factory(self, remote_method=None):
        remote_method = remote_method or self.remote_method

        @stubclass(Widget)
        class WidgetWithRemoteMethod(Widget):
            def __init__(self, view):
                super(WidgetWithRemoteMethod, self).__init__(view)
                view.add_resource(remote_method)

        return WidgetWithRemoteMethod.factory()

    def new_wsgi_app(self, remote_method=None):
        remote_method = remote_method or self.remote_method
        return self.web_fixture.new_wsgi_app(child_factory=self.new_widget_factory(remote_method=remote_method))


@with_fixtures(WebFixture)
def test_remote_methods(web_fixture):
    """A RemoteMethod is a SubResource representing a method on the server side which can be invoked via POSTing to an URL."""

    fixture = web_fixture

    def callable_object():
        return 'value returned from method'

    encoding = 'koi8_r'  # Deliberate
    remote_method = RemoteMethod(web_fixture.view, 'amethod', callable_object, MethodResult(mime_type='ttext/hhtml', encoding=encoding))

    @stubclass(Widget)
    class WidgetWithRemoteMethod(Widget):
        def __init__(self, view):
            super(WidgetWithRemoteMethod, self).__init__(view)
            view.add_resource(remote_method)

    wsgi_app = fixture.new_wsgi_app(child_factory=WidgetWithRemoteMethod.factory())
    browser = Browser(wsgi_app)

    # By default you cannot GET, since the method is not immutable
    browser.open('/_amethod_method', status=405)

    # POSTing to the URL, returns the result of the method
    browser.post('/_amethod_method', {})
    assert browser.raw_html == 'value returned from method'
    assert browser.last_response.charset == encoding
    assert browser.last_response.content_type == 'ttext/hhtml'


@with_fixtures(WebFixture, RemoteMethodFixture)
def test_exception_handling(web_fixture, remote_method_fixture):
    """The RemoteMethod sends back the six.text_type() of an exception raised for the specified exception class."""


    def fail():
        raise Exception('I failed')
    remote_method = RemoteMethod(web_fixture.view, 'amethod', fail, MethodResult(catch_exception=Exception))

    wsgi_app = remote_method_fixture.new_wsgi_app(remote_method=remote_method)
    browser = Browser(wsgi_app)

    browser.post('/_amethod_method', {})
    assert browser.raw_html == 'I failed'


@with_fixtures(WebFixture, RemoteMethodFixture)
def test_idempotent_remote_methods(web_fixture, remote_method_fixture):
    """A RemoteMethod that is idempotent is accessible via GET (instead of POST)."""

    def callable_object():
        return 'value returned from method'
    remote_method = RemoteMethod(web_fixture.view, 'amethod', callable_object, MethodResult(), idempotent=True)

    wsgi_app = remote_method_fixture.new_wsgi_app(remote_method=remote_method)
    browser = Browser(wsgi_app)

    # GET, since the method is idempotent
    browser.open('/_amethod_method')
    assert browser.raw_html == 'value returned from method'

    # POSTing to the URL, is not supported
    browser.post('/_amethod_method', {}, status=405)


@with_fixtures(WebFixture, RemoteMethodFixture, SqlAlchemyFixture)
def test_immutable_remote_methods(web_fixture, remote_method_fixture, sql_alchemy_fixture):
    """The database is always rolled back at the end of an immutable RemoteMethod."""

    class TestObject(Base):
        __tablename__ = 'test_remotemethods_test_object'
        id = Column(Integer, primary_key=True)
        name = Column(UnicodeText)

    with sql_alchemy_fixture.persistent_test_classes(TestObject):
        def callable_object():
            Session.add(TestObject(name='new object'))
            assert Session.query(TestObject).count() == 1
            return 'value returned from method'
        
        remote_method = RemoteMethod(web_fixture.view, 'amethod', callable_object, MethodResult(), immutable=True)

        assert remote_method.idempotent  # Immutable methods are idempotent

        wsgi_app = remote_method_fixture.new_wsgi_app(remote_method=remote_method)
        browser = Browser(wsgi_app)

        browser.open('/_amethod_method')
        assert browser.raw_html == 'value returned from method'

        # The database is rolled back to ensure immutability
        assert Session.query(TestObject).count() == 0


class ArgumentScenarios(Fixture):
    @scenario
    def get(self):
        self.idempotent = True
    @scenario
    def post(self):
        self.idempotent = False


@with_fixtures(WebFixture, RemoteMethodFixture, ArgumentScenarios)
def test_arguments_to_remote_methods(web_fixture, remote_method_fixture, argument_scenarios):
    """A RemoteMethod can get arguments from a query string or submitted form values, depending on the scenario."""

    fixture = argument_scenarios

    def callable_object(**kwargs):
        fixture.method_kwargs = kwargs
        return ''

    remote_method = RemoteMethod(web_fixture.view, 'amethod', callable_object, MethodResult(), idempotent=fixture.idempotent)

    wsgi_app = remote_method_fixture.new_wsgi_app(remote_method=remote_method)
    browser = Browser(wsgi_app)

    kwargs_sent = {'a':'AAA', 'b':'BBB'}
    if fixture.idempotent:
        browser.open('/_amethod_method?a=AAA&b=BBB')
    else:
        browser.post('/_amethod_method', kwargs_sent)
    assert fixture.method_kwargs == kwargs_sent


@with_fixtures(WebFixture, RemoteMethodFixture, ArgumentScenarios)
def test_checked_arguments(web_fixture, remote_method_fixture, argument_scenarios):
    """A CheckedRemoteMethod checks and marshalls its parameters using Fields."""

    fixture = argument_scenarios

    def callable_object(anint=None, astring=None):
        fixture.method_kwargs = {'anint': anint, 'astring': astring}
        return ''

    remote_method = CheckedRemoteMethod(web_fixture.view, 'amethod', callable_object, MethodResult(),
                                        idempotent=fixture.idempotent,
                                        anint=IntegerField(),
                                        astring=Field())

    wsgi_app = remote_method_fixture.new_wsgi_app(remote_method=remote_method)
    browser = Browser(wsgi_app)

    if fixture.idempotent:
        browser.open('/_amethod_method?anint=5&astring=SupercalifraGilisticexpialidocious')
    else:
        browser.post('/_amethod_method', {'anint':'5', 'astring':'SupercalifraGilisticexpialidocious'})
    assert fixture.method_kwargs == {'anint':5, 'astring':'SupercalifraGilisticexpialidocious'}


@uses(web_fixture=WebFixture)
class ResultScenarios(Fixture):
    @scenario
    def json(self):
        self.method_result = JsonResult(IntegerField(), catch_exception=Exception)
        self.value_to_return = 1
        self.expected_response = '1'
        self.exception_response = '"exception text"'
        self.expected_charset = self.method_result.encoding
        self.expected_content_type = 'application/json'
        self.results_match = lambda x, y: x == y

    @stubclass(Widget)
    class WidgetStub(Widget):
        css_id = 'someid'
        def render_contents(self): return '<the widget contents>'
        def get_contents_js(self, context=None): return ['some', 'some', 'javascript']

    @scenario
    def widget(self):
        self.method_result = WidgetResult(self.WidgetStub(self.web_fixture.view))
        self.value_to_return = 'ignored in this case'
        self.expected_response = '<the widget contents><script type="text/javascript">javascriptsome</script>'
        self.exception_response = Exception
        self.expected_charset = self.method_result.encoding
        self.expected_content_type = 'text/html'
        self.results_match = lambda x, y: x == y

    @scenario
    def widget_as_json(self):
        self.method_result = WidgetResult(self.WidgetStub(self.web_fixture.view), as_json_and_result=True)
        self.web_fixture.view.page = self.method_result.result_widget

        self.value_to_return = 'ignored in this case'
        self.expected_response = {'widgets': {"someid": '<the widget contents><script type="text/javascript">javascriptsome</script>'},
                                  'success': True}
        self.expected_charset = self.method_result.encoding
        self.expected_content_type = 'application/json'
        def results_match(expected, actual):
            return json.loads(actual) == expected
        self.results_match = results_match


@with_fixtures(WebFixture, RemoteMethodFixture, ResultScenarios)
def test_different_kinds_of_result(web_fixture, remote_method_fixture, result_scenarios):
    """Different kinds of MethodResult can be specified for a method."""

    fixture = result_scenarios

    def callable_object():
        return fixture.value_to_return
    remote_method = RemoteMethod(web_fixture.view, 'amethod', callable_object, default_result=fixture.method_result)

    wsgi_app = remote_method_fixture.new_wsgi_app(remote_method=remote_method)
    browser = Browser(wsgi_app)

    browser.post('/_amethod_method', {})
    assert fixture.results_match(fixture.expected_response, browser.raw_html)
    assert browser.last_response.charset == fixture.expected_charset
    assert browser.last_response.content_type == fixture.expected_content_type


@with_fixtures(WebFixture, RemoteMethodFixture, ResultScenarios.json)
def test_exception_handling_for_json(web_fixture, remote_method_fixture, json_result_scenario):
    """How exceptions are handled with JsonResult."""

    fixture = json_result_scenario

    def fail():
        raise Exception('exception text')
    remote_method = RemoteMethod(web_fixture.view, 'amethod', fail, default_result=fixture.method_result)

    wsgi_app = remote_method_fixture.new_wsgi_app(remote_method=remote_method)
    browser = Browser(wsgi_app)

    browser.post('/_amethod_method', {})
    assert browser.raw_html == fixture.exception_response
    assert browser.last_response.charset == fixture.expected_charset
    assert browser.last_response.content_type == fixture.expected_content_type


@with_fixtures(WebFixture, RemoteMethodFixture, ResultScenarios.widget)
def test_exception_handling_for_widgets(web_fixture, remote_method_fixture, widget_result_scenario):
    """How exceptions are handled with WidgetResult."""

    fixture = widget_result_scenario

    def fail():
        raise Exception('exception text')
    remote_method = RemoteMethod(web_fixture.view, 'amethod', fail, default_result=fixture.method_result)

    wsgi_app = remote_method_fixture.new_wsgi_app(remote_method=remote_method)
    browser = Browser(wsgi_app)

    with expected(Exception):
        browser.post('/_amethod_method', {})


@uses(web_fixture=WebFixture)
class RegenerateMethodResultScenarios(Fixture):
    method_called = 0
    def new_method_result(self):
        fixture = self
        @stubclass(MethodResult)
        class ResultThatDependsOnExecutionOfMethod(MethodResult):
            def create_response(self, return_value):
                return Response(body='success: method was called %s times' % fixture.method_called)

            def create_exception_response(self, exception):
                return Response(body='exception: method was called %s times' % fixture.method_called)
        return ResultThatDependsOnExecutionOfMethod(catch_exception=DomainException, replay_request=True)

    def new_remote_method(self):
        fixture = self
        def callable_to_call():
            fixture.method_called += 1
            if fixture.exception:
                raise DomainException('ex')
        return RemoteMethod(self.web_fixture.view, 'amethod', callable_to_call, self.method_result, immutable=False)

    @scenario
    def success(self):
        self.exception = False
        self.expected_response = 'success: method was called 1 times'

    @scenario
    def exception(self):
        self.exception = True
        self.expected_response = 'exception: method was called 1 times'


@with_fixtures(ReahlSystemFixture, WebFixture, RemoteMethodFixture, RegenerateMethodResultScenarios)
def test_regenerating_method_results(reahl_system_fixture, web_fixture,
                                     remote_method_fixture, regenerate_method_result_scenarios):
    """If a MethodResult is set up to replay_request=True, the view it is part of (and thus itself) is recreated
       before the (new incarnation of the) MethodResult generates its actual response. Replaying the request means recreating
       all Widgets on the current View as well as the MethodResult itself. The construction of any of these
       objects may happen differently because of the changes made during the RemoteMethod's execution. Replaying
       the request ensures that the MethodResult reflects such changes, yet ensures that the RemoteMethod
       is not executed twice.
    """


    wsgi_app = remote_method_fixture.new_wsgi_app(remote_method=regenerate_method_result_scenarios.remote_method)
    browser = Browser(wsgi_app)

    import sqlalchemy.orm 
    @stubclass(sqlalchemy.orm.Session)
    class TransactionStub(object):
        is_active=True
        def commit(self):pass
        def rollback(self):pass
    
    def wrapped_nested_transaction():
        return web_fixture.nested_transaction
    
    web_fixture.nested_transaction =  TransactionStub()
    with replaced(Session().begin_nested, wrapped_nested_transaction):
        with CallMonitor(web_fixture.nested_transaction.commit) as monitor:
            browser.post('/_amethod_method', {})
        assert browser.raw_html == regenerate_method_result_scenarios.expected_response
        assert monitor.times_called == 2


class WidgetResultScenarios(Fixture):
    changes_made = False
    def new_WidgetChildStub(self):
        @stubclass(Widget)
        class WidgetChildStub(Widget):
            def __init__(self, view, text):
                super(WidgetChildStub, self).__init__(view)
                self.text = text
            def render(self): return '<%s>' % self.text
            def get_js(self, context=None): return ['js(%s)' % self.text]
        return WidgetChildStub

    def new_WidgetStub(self):
        fixture = self
        @stubclass(Widget)
        class WidgetStub(Widget):
            css_id = 'an_id'
            def __init__(self, view):
                super(WidgetStub, self).__init__(view)
                message = 'changed contents' if fixture.changes_made else 'initial contents'
                self.add_child(fixture.WidgetChildStub(view, message))
        return WidgetStub

    def new_WidgetWithRemoteMethod(self):
        fixture = self
        @stubclass(Widget)
        class WidgetWithRemoteMethod(Widget):
            def __init__(self, view):
                super(WidgetWithRemoteMethod, self).__init__(view)
                method_result = WidgetResult(fixture.WidgetStub(view), as_json_and_result=True)
                def change_something():
                    fixture.changes_made = True
                    if fixture.exception:
                        raise DomainException('ex')
                remote_method = RemoteMethod(view, 'amethod', change_something, default_result=method_result,
                                             immutable=False)
                view.add_resource(remote_method)
        return WidgetWithRemoteMethod

    @scenario
    def success(self):
        self.exception = False
        self.expected_response = {'success': True,
                                  'widgets': {'an_id': '<changed contents><script type="text/javascript">js(changed contents)</script>'}}

    @scenario
    def exception(self):
        self.exception = True
        self.expected_response = {'success': False,
                                  'widgets': {'an_id': '<changed contents><script type="text/javascript">js(changed contents)</script>'}}


@with_fixtures(WebFixture, WidgetResultScenarios)
def test_widgets_that_change_during_method_processing(web_fixture, widget_result_scenarios):
    """The Widget rendered by WidgetResult reflects its Widget as it would have
       looked if it were constructed AFTER the changes effected by executing
       its RemoteMethod have been committed.
    """

    wsgi_app = web_fixture.new_wsgi_app(child_factory=widget_result_scenarios.WidgetWithRemoteMethod.factory())
    browser = Browser(wsgi_app)

    browser.post('/_amethod_method', {})
    json_response = json.loads(browser.raw_html)
    assert json_response == widget_result_scenarios.expected_response


@stubclass(Widget)
class CoactiveWidgetStub(Widget):
    def __init__(self, view, css_id, coactive_widgets):
        super(CoactiveWidgetStub, self).__init__(view)
        self._coactive_widgets = coactive_widgets
        self.css_id = css_id

    def render_contents(self): 
        return '<%s>' % self.css_id

    @property
    def coactive_widgets(self):
        return super(CoactiveWidgetStub, self).coactive_widgets + self._coactive_widgets


@with_fixtures(WebFixture)
def test_coactive_widgets(web_fixture):
    """Coactive Widgets of a Widget are Widgets that are included in a WidgetResult for that Widget.

    Included are: the coactive widgets of children of the result widget as well as the coactive widgets of coactive widgets.
    """

    @stubclass(Widget)
    class WidgetWithRemoteMethod(Widget):
        def __init__(self, view):
            super(WidgetWithRemoteMethod, self).__init__(view)
            coactive_widgets = [self.add_child(CoactiveWidgetStub(view, 'coactive1', [self.add_child(CoactiveWidgetStub(view, 'coactive2', []))]))]
            result_widget = self.add_child(CoactiveWidgetStub(view, 'main', []))
            result_widget.add_child(CoactiveWidgetStub(view, 'child', coactive_widgets))
            method_result = WidgetResult(result_widget, as_json_and_result=True)
            remote_method = RemoteMethod(view, 'amethod', lambda: None, default_result=method_result)
            view.add_resource(remote_method)

    wsgi_app = web_fixture.new_wsgi_app(child_factory=WidgetWithRemoteMethod.factory())
    browser = Browser(wsgi_app)

    browser.post('/_amethod_method', {})
    json_response = json.loads(browser.raw_html)
    assert json_response == {'success': True,
                             'widgets': {
                                'main': '<main><script type="text/javascript"></script>',
                                'coactive1': '<coactive1><script type="text/javascript"></script>',
                                'coactive2': '<coactive2><script type="text/javascript"></script>'}
                             }


@uses(web_fixture=WebFixture)
class CoactiveScenarios(Fixture):
    expected_exception = NoException
    expected_exception_regex = None
    def new_page(self):
        return Div(self.view)

    def new_view(self):
        return self.web_fixture.view

    @scenario
    def descendents_that_are_coactive_are_ignored(self):
        """Descendents that are also coactive_widgets are ignored in the final coactive_widget list."""

        coactive_descendent = CoactiveWidgetStub(self.view, 'coactive_descendent', [])

        widget = self.page.add_child(CoactiveWidgetStub(self.view, 'main', [coactive_descendent]))
        child = widget.add_child(CoactiveWidgetStub(self.view, 'child', []))
        child.add_child(coactive_descendent)

        self.result_widget = widget
        self.expected_coactive_widgets = []
        assert self.result_widget.coactive_widgets == [coactive_descendent]

    @scenario
    def coactive_widgets_include_children_coactive_widgets(self):
        """The coactive widgets of descendents are included in a widget's coactive widgets."""

        coactive_widget = self.page.add_child(CoactiveWidgetStub(self.view, 'coactive_widget', []))
        widget = self.page.add_child(CoactiveWidgetStub(self.view, 'main', []))
        child = widget.add_child(CoactiveWidgetStub(self.view, 'child', [coactive_widget]))

        self.result_widget = widget
        self.expected_coactive_widgets = [coactive_widget]

    @scenario
    def coactiveness_is_transitive(self):
        """The coactive widgets of the coactive widgets of a widget are included in its coactive widgets."""

        coactive_widget_level2 = self.page.add_child(CoactiveWidgetStub(self.view, 'coactive_widget_level2', []))
        coactive_widget_level1 = self.page.add_child(CoactiveWidgetStub(self.view, 'coactive_widget_level1', [coactive_widget_level2]))
        widget = self.page.add_child(CoactiveWidgetStub(self.view, 'main', [coactive_widget_level1]))

        self.result_widget = widget
        self.expected_coactive_widgets = [coactive_widget_level1, coactive_widget_level2]

    @scenario
    def coactive_widgets_cannot_be_parents(self):
        """The ancestor Widgets of a given Widget cannot be its coactive Widgets."""

        grandparent = self.page.add_child(Div(self.view, css_id='grandparent'))
        parent = grandparent.add_child(CoactiveWidgetStub(self.view, 'parent', []))
        child = parent.add_child(CoactiveWidgetStub(self.view, 'child', [grandparent]))

        self.result_widget = child
        self.expected_coactive_widgets = None
        self.expected_exception = ProgrammerError
        self.expected_exception_regex = 'The coactive Widgets of .+ include its ancestor\(s\): .+'


@with_fixtures(WebFixture, CoactiveScenarios)
def test_what_is_included_in_coactive_widgets(web_fixture, coactive_scenarios):

    fixture = coactive_scenarios
    fixture.view.page = fixture.page

    with expected(fixture.expected_exception, fixture.expected_exception_regex):
        coactive_widgets = WidgetResult(fixture.result_widget, as_json_and_result=True).get_coactive_widgets_recursively(fixture.result_widget)
        assert set(coactive_widgets) == set(fixture.expected_coactive_widgets)

<|MERGE_RESOLUTION|>--- conflicted
+++ resolved
@@ -21,13 +21,8 @@
 
 from sqlalchemy import Column, UnicodeText, Integer
 
-<<<<<<< HEAD
-from reahl.stubble import stubclass, CallMonitor
-from reahl.tofu import scenario, expected, Fixture, uses, NoException
-=======
 from reahl.stubble import stubclass, CallMonitor, replaced
 from reahl.tofu import scenario, expected, Fixture, uses
->>>>>>> d1e51142
 from reahl.tofu.pytestsupport import with_fixtures
 
 from reahl.webdev.tools import Browser
