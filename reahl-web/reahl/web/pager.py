# Copyright 2010-2013 Reahl Software Services (Pty) Ltd. All rights reserved.
#-*- encoding: utf-8 -*-
#
#    This file is part of Reahl.
#
#    Reahl is free software: you can redistribute it and/or modify
#    it under the terms of the GNU Affero General Public License as
#    published by the Free Software Foundation; version 3 of the License.
#
#    This program is distributed in the hope that it will be useful,
#    but WITHOUT ANY WARRANTY; without even the implied warranty of
#    MERCHANTABILITY or FITNESS FOR A PARTICULAR PURPOSE.  See the
#    GNU Affero General Public License for more details.
#
#    You should have received a copy of the GNU Affero General Public License
#    along with this program.  If not, see <http://www.gnu.org/licenses/>.

"""
Tools for breaking long lists into shorter lists that can be paged.
"""

from __future__ import print_function
from __future__ import unicode_literals
import six


from abc import ABCMeta, abstractmethod, abstractproperty
from functools import partial

from reahl.component.i18n import Translator
from reahl.component.decorators import memoized
from reahl.component.modelinterface import IntegerField, exposed
from reahl.web.fw import Bookmark
from reahl.web.ui import HMenu, A, Panel

_ = Translator('reahl-web')


@six.add_metaclass(ABCMeta)
class PageIndexProtocol(object):
    @abstractproperty
    def pages_in_range(self): pass
    @abstractproperty
    def current_page(self): pass
    @abstractproperty
    def start_page(self): pass
    @abstractproperty
    def end_page(self): pass
    @abstractproperty
    def previous_page(self): pass
    @abstractproperty
    def next_page(self): pass
    @abstractproperty
    def last_page(self): pass
    @abstractproperty
    def has_next_page(self): pass
    @abstractproperty
    def has_previous_page(self): pass


class PagedPanel(Panel):
    """A :class:`Panel` whose contents change, depending on the page selected by a user from a :class:`PageMenu`.
       A programmer should subclass from PagedPanel, supplying an `__init__` method which populates the PagedPanel
       with appropriate contents, based on its `.current_contents`.
       
       .. admonition:: Styling
          
          Represented in HTML by an <div> element.

       :param view: (See :class:`reahl.web.fw.Widget`)
       :param page_index: The :class:`PageIndex` to use to supply contents to the pages displayed by this PagedPanel.
       :param css_id: (See :class:`HTMLElement`)
    """
    def __init__(self, view, page_index, css_id):
        self.page_index = page_index
        super(PagedPanel, self).__init__(view, css_id=css_id)
        self.enable_refresh()
    
    @classmethod
    def get_bookmark(cls, description=None, page_number=1):
        return Bookmark('', '', description=description or '%s' % page_number,
                        query_arguments={'current_page_number': page_number}, ajax=True)

    @exposed
    def query_fields(self, fields):
        fields.current_page_number = self.page_index.fields.current_page_number

    @property
    def current_contents(self):
        """The list of items that should be displayed for the current page."""
        return self.page_index.current_page.contents


class Page(object):
    def __init__(self, number, description, contents_getter):
        self.number = number
        self.description = description
        self.contents_getter = contents_getter

    @property
    def contents(self):
        return self.contents_getter()
    

class PageIndex(PageIndexProtocol):
    """An object responsible for breaking a long list of items up into shorter lists for display. Each such
       shorter list is referred to as a page. Different ways of breaking long lists into smaller lists
       are provided by subclasses.

       :param current_page_number: The initial page shown to users.
       :param start_page_number: The first page that should be listed in the current :class:`PageMenu`.
       :param max_page_links: The number of pages to be shown in the current :class:`PageMenu`.
    """
    def __init__(self, current_page_number=1, start_page_number=1, max_page_links=5):
        super(PageIndex, self).__init__()
        self.current_page_number = current_page_number
        self.start_page_number = start_page_number
        self.max_page_links = max_page_links
        
    @exposed
    def fields(self, fields):
        fields.current_page_number = IntegerField(required=False, default=1)
        fields.start_page_number =   IntegerField(required=False, default=1)

    @abstractmethod
    def get_contents_for_page(self, page_number): 
        """Override this method in subclasses to obtain the correct list of items for the given `page_number`."""

    @abstractproperty
    def total_number_of_pages(self): 
        """Override this @property in subclasses to state what the total number of pages is."""    
    
    def get_description_for_page(self, page_number):
        return six.text_type(page_number)
    
    @property
    @memoized
    def current_page(self):
        return self.get_page_number(self.current_page_number)
    
    def get_page_number(self, page_number):
        return Page(page_number, self.get_description_for_page(page_number), partial(self.get_contents_for_page, page_number))

    @property
    @memoized
    def pages_in_range(self):
        return [self.get_page_number(page_number) 
                for page_number in range(self.start_page_number, self.end_page.number+1)]

    @property
    @memoized
    def start_page(self):
        return self.get_page_number(self.start_page_number)

    @property
    @memoized
    def end_page(self):
        page_number = self.start_page_number+min(self.max_page_links-1, self.total_number_of_pages-(self.start_page_number));
        return self.get_page_number(page_number)
        
    @property
    @memoized
    def previous_page(self):
        page_number = max(1, self.start_page_number - self.max_page_links)
        return self.get_page_number(page_number)

    @property
    @memoized
    def next_page(self):
        page_number = min(self.end_page.number + 1, self.total_number_of_pages)
        return self.get_page_number(page_number)
                
    @property
    @memoized
    def last_page(self):
        page_number =  max(self.total_number_of_pages - self.max_page_links + 1, 1)
        return self.get_page_number(page_number)

    @property
    @memoized
    def has_next_page(self):
        return self.end_page.number < self.total_number_of_pages

    @property
    @memoized
    def has_previous_page(self):
        return self.start_page.number > 1


class PageMenu(HMenu):
    """An HMenu, which lists the pages of items that can be navigated by a user. If there are
       many pages, only a small subset is shown, with controls allowing the user to browse to
       the wanted page number and choose it.

       .. admonition:: Styling
       
          Rendered as a <ul class="reahl-menu reahl-horizontal reahl-pagemenu">. The <a> inside its
          first <li> has class="first", the <a> in the second <li> has class="prev". The <a> in the 
          second last <li> has class="next", and the <a> in the last <li> has class="last".
          

       :param view: (See :class:`reahl.web.fw.Widget`)
       :param css_id: (See :class:`HTMLElement`)
       :param page_index: The :class:`PageIndex` whose pages are displayed by this PageMenu.
       :param page_container: The :class:`PagedPanel` in which the contents of a page is displayed.
    """
    def __init__(self, view, css_id, page_index, paged_panel):
        self.page_index = page_index
        super(PageMenu, self).__init__(view, [], css_id=css_id)
        self.append_class('reahl-pagemenu')

        self.paged_panel = paged_panel
        self.add_items()
        self.enable_refresh()

    def add_items(self):
        links = []

        first = A.from_bookmark(self.view, self.get_bookmark(start_page_number=1, description='|<'))
        first.append_class('first')
        first.set_active(self.page_index.has_previous_page)
        previous = A.from_bookmark(self.view, self.get_bookmark(start_page_number=self.page_index.previous_page.number, description='<'))
        previous.append_class('prev')
        previous.set_active(self.page_index.has_previous_page)
        links.extend([first, previous])

        for page in self.page_index.pages_in_range:
            link = A.from_bookmark(self.view, self.paged_panel.get_bookmark(page_number=page.number, description=page.description))
            links.append(link)

        next = A.from_bookmark(self.view, self.get_bookmark(start_page_number=self.page_index.next_page.number, description='>'))
        next.append_class('next')
        next.set_active(self.page_index.has_next_page)
        last = A.from_bookmark(self.view, self.get_bookmark(start_page_number=self.page_index.last_page.number, description='>|'))
        last.append_class('last')
        last.set_active(self.page_index.has_next_page)
        links.extend([next, last])

        self.set_items_from(links)

    @classmethod
    def get_bookmark(self, description=None, start_page_number=1):
        return Bookmark.for_widget(description=description or '%s' % start_page_number,
                                   query_arguments={'start_page_number': start_page_number})

    @exposed
    def query_fields(self, fields):
        fields.start_page_number = self.page_index.fields.start_page_number
    

class SequentialPageIndex(PageIndex):
    """A PageIndex that breaks a list of items up into smaller lists, by cutting the original list
       into sections that have a maximum number of items per page.
       
       :param items: The long list of items.
       :keyword items_per_page: The maximum number of items to allow on a page.
       :keyword current_page_number: (See :class:`PageIndex`)
       :keyword start_page_number: (See :class:`PageIndex`)
       :keyword max_page_links: (See :class:`PageIndex`)
    """
    def __init__(self, items, items_per_page=5, current_page_number=1, start_page_number=1, max_page_links=4):
        super(SequentialPageIndex, self).__init__(current_page_number=current_page_number,
                                              start_page_number=start_page_number,
                                              max_page_links=max_page_links)
        self.items = items
        self.items_per_page = items_per_page

    def get_contents_for_page(self, page_number):
        range_start = (page_number-1)*self.items_per_page
        range_end = range_start+min(self.items_per_page, len(self.items)-(range_start))-1
        return self.items[range_start:range_end+1]

    @property
    @memoized
    def total_number_of_pages(self):
        return ((len(self.items)-1) // (self.items_per_page))+1


<<<<<<< HEAD

=======
@six.add_metaclass(ABCMeta)
>>>>>>> 04575a09
class AnnualItemOrganiserProtocol(object):
    """Manages a list of items, each of which is seen to be for a particular year.
    """
    @abstractmethod
    def get_years(self): 
        """Returns a list of integers, each representing a year which is applicable to at least one item in a list of items."""

    @abstractmethod
    def get_items_for_year(self, year): 
        """Returns a list if items to which `year` (an integer) is applicable."""


class AnnualPageIndex(PageIndex):
    """A PageIndex that breaks a list of items up into smaller lists, by arranging all items
       that have the same year on the same page. 
       
       :param annual_item_organiser: An object that implements :class:`AnnualItemOrganiserProtocol`. Its methods
                                     will be called to find the relevent items, or determine what years are applicable.
       :param current_page_number: (See :class:`PageIndex`)
       :param start_page_number: (See :class:`PageIndex`)
       :param max_page_links: (See :class:`PageIndex`)
    """
    def __init__(self, annual_item_organiser, current_page_number=1, start_page_number=1, max_page_links=4):
        super(AnnualPageIndex, self).__init__(current_page_number=current_page_number,
                                          start_page_number=start_page_number,
                                          max_page_links=max_page_links)
        self.annual_item_organiser = annual_item_organiser

    def get_contents_for_page(self, page_number):
        year = self.years[page_number-1]
        return self.annual_item_organiser.get_items_for_year(year)

    def get_description_for_page(self, page_number):
        return six.text_type(self.years[page_number-1])

    @property
    def years(self):
        return self.annual_item_organiser.get_years()

    @property
    @memoized
    def total_number_of_pages(self):
        return len(self.years)

<|MERGE_RESOLUTION|>--- conflicted
+++ resolved
@@ -276,11 +276,7 @@
         return ((len(self.items)-1) // (self.items_per_page))+1
 
 
-<<<<<<< HEAD
-
-=======
 @six.add_metaclass(ABCMeta)
->>>>>>> 04575a09
 class AnnualItemOrganiserProtocol(object):
     """Manages a list of items, each of which is seen to be for a particular year.
     """
