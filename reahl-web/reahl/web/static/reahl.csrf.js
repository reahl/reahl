/* Copyright 2021 Reahl Software Services (Pty) Ltd. All rights reserved. */
/*
    This file is part of Reahl.

    Reahl is free software: you can redistribute it and/or modify
    it under the terms of the GNU Affero General Public License as
    published by the Free Software Foundation; version 3 of the License.

    This program is distributed in the hope that it will be useful,
    but WITHOUT ANY WARRANTY; without even the implied warranty of
    MERCHANTABILITY or FITNESS FOR A PARTICULAR PURPOSE.  See the
    GNU Affero General Public License for more details.

    You should have received a copy of the GNU Affero General Public License
    along with this program.  If not, see <http://www.gnu.org/licenses/>.
*/


(function($) {
"use strict";
    // From: https://cheatsheetseries.owasp.org/cheatsheets/Cross-Site_Request_Forgery_Prevention_Cheat_Sheet.html#use-of-custom-request-headers

    function isSameOrigin(urlString) {
      return new URL(document.baseURI).origin === new URL(urlString, document.baseURI).origin;
    }

    var originalOpen = XMLHttpRequest.prototype.open;
    XMLHttpRequest.prototype.open = function(){
        var result = originalOpen.apply(this, arguments);
        if (isSameOrigin(arguments[1])) {
            var csrf_token = $('meta[name="csrf-token"]').attr('content');
            this.setRequestHeader("X-CSRF-TOKEN", csrf_token);
        }
        return result;
    };

<<<<<<< HEAD
    var originalSend = XMLHttpRequest.prototype.send;
    XMLHttpRequest.prototype.send = function(data) {
        var csrf_token = $('meta[name="csrf-token"]').attr('content')
        if (this.getResponseHeader("X-CSRF-TOKEN") !== csrf_token) {
            //this.setRequestHeader("X-CSRF-TOKEN", csrf_token);
        };

        originalSend.apply(this, arguments);
    };

=======
>>>>>>> 7bbdd3c2
    var originalFetch = window.fetch;
    window.fetch = function() {
        var argumentsArray = [].slice.call(arguments);
        var init = {};
        if (argumentsArray.length <= 1) {
            argumentsArray.push(init);
        } else {
            init = argumentsArray[1];
        }
        if (!('headers' in init)) {
            init.headers = new Headers();
        }
        if (isSameOrigin(arguments[0].toString())) {
            var csrf_token = $('meta[name="csrf-token"]').attr('content');
            init.headers.append("X-CSRF-TOKEN", csrf_token);
        }
        return originalFetch.apply(this, argumentsArray);
    }

})(jQuery);<|MERGE_RESOLUTION|>--- conflicted
+++ resolved
@@ -34,19 +34,6 @@
         return result;
     };
 
-<<<<<<< HEAD
-    var originalSend = XMLHttpRequest.prototype.send;
-    XMLHttpRequest.prototype.send = function(data) {
-        var csrf_token = $('meta[name="csrf-token"]').attr('content')
-        if (this.getResponseHeader("X-CSRF-TOKEN") !== csrf_token) {
-            //this.setRequestHeader("X-CSRF-TOKEN", csrf_token);
-        };
-
-        originalSend.apply(this, arguments);
-    };
-
-=======
->>>>>>> 7bbdd3c2
     var originalFetch = window.fetch;
     window.fetch = function() {
         var argumentsArray = [].slice.call(arguments);
