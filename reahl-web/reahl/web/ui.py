# Copyright 2013-2018 Reahl Software Services (Pty) Ltd. All rights reserved.
# -*- encoding: utf-8 -*-
#
#    This file is part of Reahl.
#
#    Reahl is free software: you can redistribute it and/or modify
#    it under the terms of the GNU Affero General Public License as
#    published by the Free Software Foundation; version 3 of the License.
#
#    This program is distributed in the hope that it will be useful,
#    but WITHOUT ANY WARRANTY; without even the implied warranty of
#    MERCHANTABILITY or FITNESS FOR A PARTICULAR PURPOSE.  See the
#    GNU Affero General Public License for more details.
#
#    You should have received a copy of the GNU Affero General Public License
#    along with this program.  If not, see <http://www.gnu.org/licenses/>.
"""
Basic Widgets and related user interface elements.
"""

from __future__ import print_function, unicode_literals, absolute_import, division

import time
from string import Template
<<<<<<< HEAD
import json
import collections
=======
>>>>>>> f070a02e
import copy
import re
import six
import warnings
from collections import OrderedDict
if six.PY2:
    from collections import Callable
else:
    from collections.abc import Callable


from reahl.component.exceptions import IsInstance
from reahl.component.exceptions import ProgrammerError
from reahl.component.exceptions import arg_checks
from reahl.component.i18n import Catalogue
from reahl.component.context import ExecutionContext
from reahl.component.modelinterface import ValidationConstraintList, ValidationConstraint, \
    Field, BooleanField, Choice, UploadedFile, InputParseException, StandaloneFieldIndex, MultiChoiceField, ChoiceField
from reahl.component.py3compat import html_escape
from reahl.web.fw import EventChannel, RemoteMethod, JsonResult, Widget, \
    ValidationException, WidgetResult, WidgetFactory, Url
from reahl.mailutil.rst import RestructuredText

_ = Catalogue('reahl-web')




class LiteralHTML(Widget):
    """The LiteralHTML Widget renders a chunk of HTML as given in
    `contents`. If a single-argument callable is given as `transform`,
    `contents` will first be passed to that callable to possibly
    change the HTML on-the-fly before rendering (the callable should
    return the changed HTML to be rendered).

    :param view: (See :class:`reahl.web.fw.Widget`)
    :param contents: Some literal HTML.
    :keyword transform: If given, it is called passing `contents` to possibly transform contents before rendering.
             The callable should return the final HTML to be rendered.
    """
    def __init__(self, view, contents, transform=(lambda i: i)):
        super(LiteralHTML, self).__init__(view)
        self.contents = contents
        self.transform = transform

    def render(self):
        return self.transform(self.contents)

    @classmethod
    def from_restructured_text(cls, view, text, heading_level_start=1):
        return cls(view, RestructuredText(text).as_HTML_fragment(header_start=heading_level_start))
    

class HTMLAttributeValueOption(object):
    def __init__(self, option_string, is_set, prefix='', delimiter='-', constrain_value_to=None, map_values_using=None):
        if is_set and (constrain_value_to and option_string not in constrain_value_to):
            allowed_strings = ','.join(['"%s"' % i for i in constrain_value_to])
            raise ProgrammerError('"%s" should be one of: %s' % (option_string, allowed_strings))
        self.is_set = is_set
        self.delimiter = delimiter
        self.prefix = prefix
        self.option_string = map_values_using.get(option_string, option_string) if map_values_using else option_string

    def as_html_snippet(self):
        if not self.is_set:
            raise ProgrammerError('Attempt to add %s to html despite it not being set' % self)
        prefix_with_delimiter = '%s%s' % (self.prefix, self.delimiter) if self.prefix else ''
        return '%s%s' % (prefix_with_delimiter, self.option_string)


class HTMLAttribute(object):
    def __init__(self, name, values):
        super(HTMLAttribute, self).__init__()
        self.name = name
        self.value = set(values)

    def as_html_snippet(self):
        if not self.value:
            return ''
#        return '''%s='%s\'''' % (self.name, self.as_html_value())
        return '%s="%s"' % (self.name, html_escape(self.as_html_value()))

    def as_html_value(self):
        return ' '.join(sorted(self.value))

    def remove_values(self, values):
        self.value -= set(values)

    def add_values(self, values):
        self.value |= set(values)
        return values


class HTMLAttributeValues(object):
    def __init__(self, wrapped):
        self.wrapped = wrapped

    def __getitem__(self, name):
        return self.wrapped[name].as_html_value()

    def __contains__(self, item):
        return item in self.wrapped.values()


class HTMLAttributeDict(dict):
    @property
    def v(self):
        return HTMLAttributeValues(self)

    def sorted_values(self):
        values = list(self.values())
        sorted_values = []
        if 'name' in self:
            name_value = self['name']
            sorted_values.append(name_value)
            values.remove(name_value)
        if 'id' in self:
            id_value = self['id']
            sorted_values.append(id_value)
            values.remove(id_value)
        sorted_values += sorted(values, key=lambda a: a.name)
        if 'class' in self:
            class_value = self['class']
            sorted_values.remove(class_value)
            sorted_values.append(class_value)

        return sorted_values

    def as_html_snippet(self):
        html_snippet = ' '.join([attribute.as_html_snippet() for attribute in self.sorted_values()
                                  if attribute.as_html_snippet()])
        if not html_snippet: return ''
        return ' '+html_snippet

    def add_to(self, name, values):
        assert all(value is not None for value in values)
        attribute = self.setdefault(name, HTMLAttribute(name, []))
        return attribute.add_values(values)

    def remove_from(self, name, values):
        attribute = self.get(name)
        if attribute:
            attribute.remove_values(values)

    def set_to(self, name, value):
        assert value is not None
        self[name] = HTMLAttribute(name, [value])

    def clear(self, name):
        del self[name]


# Uses: reahl/web/reahl.hashchange.js
class HashChangeHandler(object):
    def __init__(self, widget, for_fields):
        self.error_message = _('An error occurred when contacting the server. Please try again later.')
        self.timeout_message = _('The server took too long to respond. Please try again later.')
        self.widget = widget
        self.for_fields = for_fields
        result = WidgetResult(widget)
        method_name = 'refresh_%s' % widget.css_id
        callable_object = lambda *args, **kwargs: None
        self.remote_method = RemoteMethod(method_name, callable_object, result, immutable=True)
        widget.view.add_resource(self.remote_method)

    @property
    def argument_defaults(self):
        i = StandaloneFieldIndex()
        i.update(dict([(field.qualified_name, field) for field in self.for_fields]))
        field_defaults = i.as_kwargs()
        argument_defaults = ['"%s": "%s"' % (name, default_value or '') \
                             for name, default_value in field_defaults.items()]
        return '{%s}' % ','.join(argument_defaults)

    def as_jquery_parameter(self):
        return '{url:"%s", errorMessage: "%s", timeoutMessage: "%s", params: %s}' % \
               (self.remote_method.get_url(), self.error_message, self.timeout_message, self.argument_defaults)


class HTMLElement(Widget):
    """A Widget that is represented by an HTML element.

    :param view: (See :class:`reahl.web.fw.Widget`)
    :param tag_name: The element name used to render tags for this HTMLElement
    :keyword children_allowed: Elements that are not allowed to have children are rendered only with opening tags,
                             others have an opening and closing tag.
                             (See `HTML5 void elements <http://dev.w3.org/html5/markup/syntax.html#syntax-elements>`_.)
    :keyword css_id: If specified, the HTMLElement will have an id attribute set to this. Mandatory when a Widget has :meth:`query_fields`.
    :keyword read_check: (See :class:`reahl.web.fw.Widget`)
    :keyword write_check: (See :class:`reahl.web.fw.Widget`)

    """

    tag_name = 'tag'
    def __init__(self, view, tag_name, children_allowed=False, css_id=None, read_check=None, write_check=None):
        super(HTMLElement, self).__init__(view, read_check=read_check, write_check=write_check)
        self.attribute_sources = []
        self.children_allowed = children_allowed
        self.tag_name = tag_name
        self.constant_attributes = HTMLAttributeDict()
        self.ajax_handler = None
        if css_id:
            self.set_id(css_id)

    def __str__(self):
        css_id_part = '(not set)'
        if self.css_id_is_set:
            css_id_part = self.css_id
        return '<%s %s %s>' % (self.__class__.__name__, self.tag_name, 'id=%s' % css_id_part)

    def enable_refresh(self, *for_fields):
        """Sets this HTMLElement up so that it will refresh itself without reloading its page when it senses that
           one of the given `query_fields` have changed. If no Fields are specified here, the HTMLElement
           is refreshed when any of its `query_fields` change.

           :arg for_fields: A selection of the `.query_fields` defined on this HTMLElement.

           .. versionchanged:: 3.2
              The `for_fields` arguments were added to allow control over which of an
              HTMLElement's `query_fields` trigger a refresh.
        """
        if not self.css_id_is_set:
            raise ProgrammerError('%s does not have a css_id set. A fixed css_id is mandatory when a Widget self-refreshes' % self)
        if self.query_fields.is_empty:
            raise ProgrammerError('You must have some query fields to enable_refresh')
        assert all([(field in self.query_fields.values()) for field in for_fields])

        self.add_hash_change_handler(for_fields if for_fields else self.query_fields.values())

    def is_refresh_enabled(self):
        return self.ajax_handler is not None

    def add_child(self, child):
        assert self.children_allowed, 'You cannot add children to a %s' % type(self)
        return super(HTMLElement, self).add_child(child)

    def add_attribute_source(self, attribute_source):
        self.attribute_sources.append(attribute_source)
        return attribute_source

    def add_to_attribute(self, name, values):
        """Ensures that the value of the attribute `name` of this HTMLElement includes the words listed in `values`
           (a list of strings).
        """
        return self.constant_attributes.add_to(name, values)

    def set_attribute(self, name, value):
        """Sets the value of the attribute `name` of this HTMLElement to the string `value`."""
        self.constant_attributes.set_to(name, value)

    def get_attribute(self, name):
        """Answers the value of the attribute named `name`."""
        return self.attributes[name].as_html_value()

    def has_attribute(self, name):
        """Answers whether this HTMLElement has an attribute named `name`."""
        return name in self.attributes

    @property
    def attributes(self):
        """Override this method if you want to change the attributes of this HTMLElement on the fly, based on the state
           of the HTMLElement at the point in time when it is rendered."""
        attributes = HTMLAttributeDict(self.constant_attributes)
        if self.priority == 'secondary':
            attributes.add_to('class', ['reahl-priority-secondary'])
        elif self.priority == 'primary':
            attributes.add_to('class', ['reahl-priority-primary'])
        for attribute_source in self.attribute_sources:
            attribute_source.set_attributes(attributes)
        return attributes

    def add_hash_change_handler(self, for_fields):
        assert not self.ajax_handler
        self.ajax_handler = HashChangeHandler(self, for_fields)
        return self.ajax_handler

    def render(self):
        if self.visible:
            rendered = '<%s%s>' % (self.tag_name, self.attributes.as_html_snippet())
            if self.children_allowed:
                rendered += self.render_contents() + ('</%s>' % self.tag_name)
            return rendered
        else:
            return ''

    @property
    def css_id_is_set(self):
        return getattr(self, '_css_id', None) is not None
    def get_css_id(self):
        if not self.css_id_is_set:
            raise ProgrammerError('%s needs a css_id to be set!' % self)
        return self._css_id
    def set_css_id(self, value):
        self._css_id = value
        self.set_attribute('id', value)
    css_id = property(get_css_id, set_css_id)

    def generate_random_css_id(self):
        if not self.css_id_is_set:
            self.set_css_id('tmpid-%s-%s' % (id(self), six.text_type(time.time()).replace('.','-')))
        else:
            raise ProgrammerError('%s already has a css_id set, will not overwrite it!' % self)
        return self.css_id

    def contextualise_selector(self, selector, context):
        """Returns a JQuery selector for finding `selector` within the elements matched by `context` (another selector)."""
        context_str = ', "%s"' % context if context else ''
        return '%s%s' % (selector, context_str)

    @property
    def jquery_selector(self):
        """Returns a string (including its " delimeters) which can be used to target this HTMLElement using
           JQuery. By default this uses the id attribute of the HTMLElement, but this property can be overridden to
           not be dependent on the id attribute of the HTMLElement.

           :raises ProgrammerError: Raised when accessing `jquery_selector` if the css_id of this HTMLElement is not set.
        """
        return '"#%s"' % (self.css_id)

    def get_js(self, context=None):
        js = []
        if self.is_refresh_enabled():
            js = ['$(%s).hashchange(%s);' % \
                  (self.contextualise_selector(self.jquery_selector, context),
                   self.ajax_handler.as_jquery_parameter())]
        return super(HTMLElement, self).get_js(context=context) + js

    def set_title(self, title):
        """A convenience method to set the "title" attribute of this HTMLElement."""
        self.set_attribute('title', title)

    def set_id(self, css_id):
        """A convenience method to set the "id" attribute of this HTMLElement."""
        self.css_id = css_id

    def append_class(self, css_class):
        """A convenience method to add the word in `css_class` to the "class" attribute of thie HTMLElement."""
        self.add_to_attribute('class', [css_class])


class TextNode(Widget):
    """An `HTML TextNode <http://dev.w3.org/html5/spec-LC/infrastructure.html#text-node>`_. You can, for example,
       use a TextNode to add a snippet of text as a child of a P inbetween its other children (which will all be
       HTMLElements, like Span).

       :param view: (See :class:`reahl.web.fw.Widget`)
       :param value_or_getter: A string which will be used as the text of the TextNode. Pass a no-arg callable instead
                               to delay the computation of what the text of the TextNode should be to the time of
                               rendering the TextNode. The callable will be called right before the TextNode is rendered,
                               and should return the text that should be used in the TextNode.
       :param html_escape: If True (default), the given `value` will first be HTML-escaped before rendered to the browser.
    """
    def __init__(self, view, value_or_getter, html_escape=True):
        super(TextNode, self).__init__(view)
        self.html_escape = html_escape
        if isinstance(value_or_getter, Callable):
            self.value_getter = value_or_getter
        else:
            def get_value():
                return value_or_getter
            self.value_getter = get_value

    @property
    def value(self):
        return self.value_getter()

    def render(self):
        # Un-escaped quotes are not harmful between tags, where TextNodes live,
        # and even make the HTML source make nicer
        return html_escape(self.value, quote=False) if self.html_escape else self.value


class Title(HTMLElement):
    """The title of an HTML page (the title of a :class:`reahl.web.fw.View` is usually shown via a Title).

       .. admonition:: Styling

          Rendered as a <title> element.

       :param view: (See :class:`reahl.web.fw.Widget`)
       :param text: A string for use in a `PEP-292 <http://www.python.org/dev/peps/pep-0292/>`_ template. The final
                    value after substituting this string Template will be used as the value of this Title. The
                    template string may use one placeholder: $current_title which contains the title of the current
                    View.
       :keyword css_id: (See :class:`reahl.web.ui.HTMLElement`)

    """
    def __init__(self, view, text, css_id=None):
        super(Title, self).__init__(view, 'title', children_allowed=True, css_id=css_id)
        self.text = Template(text)
        self.add_child(TextNode(view, self.get_current_title))

    def get_current_title(self):
        return self.text.substitute(current_title=self.view.title)


class Link(HTMLElement):
    """A link to an external resource.

       .. admonition:: Styling

          Renders as an HTML <link> element.

       :param view: (See :class:`reahl.web.fw.Widget`)
       :param rel: The value of the "rel" attribute of this HTMLElement.
       :param href: The value of the "href" attribute of this HTMLElement.
       :keyword _type: The value of the "type" attribute of this HTMLElement.
       :keyword css_id:  (See :class:`reahl.web.ui.HTMLElement`)

       .. versionchanged:: 3.2
          Changed _type to be an optional, keyword argument instead of a positional argument.
    """
    def __init__(self, view, rel, href, _type=None, css_id=None):
        super(Link, self).__init__(view, 'link', css_id=css_id)
        self.set_attribute('rel', rel)
        self.set_attribute('href', six.text_type(href))
        if _type is not None:
            self.set_attribute('type', _type)


class Slot(Widget):
    """A Slot is a placeholder area on a page into which different Views can plug different Widgets on the fly.

    Using Slots, one can create a single HTML5page which can be
    re-used by different Views instead of having to create
    similar-looking HTML5Pages for each View in an application.

    A Slot is added to an HTML5Page to represent an area that will be
    populated later by a View. When a View is served up the framework
    can then populate this empty area with Widgets specific to the
    current View.

    :param view: (See :class:`reahl.web.fw.Widget`)
    :param name: A name for this Slot (must be unique on the page)

    """
    def __init__(self, view, name):
        super(Slot, self).__init__(view)
        self.name = name

    @property
    def available_slots(self):
        return {self.name: self}

    def fill(self, widget):
        self.clear_children()
        self.add_child(widget)


class Meta(HTMLElement):
    def __init__(self, view, name, content):
        super(Meta, self).__init__(view, 'meta', children_allowed=False)
        self.set_attribute('name', name)
        self.set_attribute('content', content)


class Head(HTMLElement):
    """A container for metadata of a View.

       .. admonition:: Styling

          Renders as an HTML <head> element.

       :param view: (See :class:`reahl.web.fw.Widget`)
       :param title: Text for a template to be used as document Title (See also :class:`Title`).
       :param css_id: (See :class:`reahl.web.ui.HTMLElement`)
    """
    def __init__(self, view, title, css_id=None):
        super(Head, self).__init__(view, 'head', children_allowed=True, css_id=css_id)
        self.title = self.add_child(Title(view, title))
        self.add_child(Slot(view, name='reahl_header'))

    def add_css(self, href):
        return self.add_child(Link(self.view, 'stylesheet', href, 'text/css'))


class Body(HTMLElement):
    """The content of an HTML document.

       .. admonition:: Styling

          Renders as an HTML <body> element.

       :param view: (See :class:`reahl.web.fw.Widget`)
       :keyword css_id: (See :class:`reahl.web.ui.HTMLElement`)

    """
    def __init__(self, view, css_id=None):
        super(Body, self).__init__(view, 'body', children_allowed=True, css_id=css_id)
        self.add_child(Slot(self.view, name='reahl_footer'))

    def footer_already_added(self):
        if len(self.children) > 0:
            last_child = self.children[-1]
            return isinstance(last_child, Slot) and last_child.name == 'reahl_footer'
        return False

    def add_child(self, child):
        existing_footer = None
        if self.footer_already_added():
            existing_footer = self.children.pop()
        super(Body, self).add_child(child)
        if existing_footer:
            self.children.append(existing_footer)
        return child

    def attach_out_of_bound_forms(self, forms):
        self.add_children(forms)


class HTML5Page(HTMLElement):
    """A web page that may be used as the page of a web application. It ensures that everything needed by
       the framework (linked CSS and JavaScript, etc) is available on such a page.

       .. admonition:: Styling

          Renders as an HTML5 page with customised <head> and an empty <body>.

       :param view: (See :class:`reahl.web.fw.Widget`)
       :keyword title: Text for a template to be used as document Title (See also :class:`Title`).
       :keyword css_id: (See :class:`reahl.web.ui.HTMLElement`)

       .. versionchanged:: 4.0
          Removed style= keyword
    """
    @arg_checks(title=IsInstance(six.string_types))
    def __init__(self, view, title='$current_title', css_id=None):
        super(HTML5Page, self).__init__(view, 'html', children_allowed=True, css_id=css_id)
        self.append_class('no-js')
        script = self.add_child(HTMLElement(self.view, 'script', children_allowed=True))
        script.add_child(TextNode(self.view, '''
          function switchJSStyle(d, fromStyle, toStyle) {
              var r=d.querySelectorAll("html")[0];
              r.className=r.className.replace(new RegExp("\\\\b" + fromStyle + "\\\\b", "g"),toStyle)
          };
          (function(e){switchJSStyle(e, "no-js", "js")})(document);
        '''))

        self.head = self.add_child(Head(view, title))  #: The Head HTMLElement of this page
        self.body = self.add_child(Body(view))         #: The Body HTMLElement of this page


    def render(self):
        return '<!DOCTYPE html>' + super(HTML5Page, self).render()


# Uses: reahl/web/reahl.ajaxlink.js
class A(HTMLElement):
    """A hyper link.

       .. admonition:: Styling

          Renders as an HTML <a> element.

       :param view: (See :class:`reahl.web.fw.Widget`)
       :param href: The URL (or URL fragment) to which the hyperlink leads.
       :keyword description: The textual description to be shown on the hyperlink.
       :keyword ajax: (Not for general use)
       :keyword read_check: (See :class:`reahl.web.fw.Widget`)
       :keyword write_check: (See :class:`reahl.web.fw.Widget`)
       :keyword css_id: (See :class:`reahl.web.ui.HTMLElement`)

    """
    @classmethod
    def from_bookmark(cls, view, bookmark):
        """Creates an A for the given `bookmark` on `view`."""
        if bookmark.is_page_internal:
            raise ProgrammerError('You cannot use page-internal Bookmarks directly, first add it to a Bookmark to a View')
        return cls(view, bookmark.href, description=bookmark.description, ajax=bookmark.ajax,
                   read_check=bookmark.read_check, write_check=bookmark.write_check)

    @classmethod
    def factory_from_bookmark(cls, bookmark):
        """Creates a :class:`reahl.web.fw.WidgetFactory` for creating an A for the given `bookmark`."""
        if bookmark.is_page_internal:
            raise ProgrammerError('You cannot use page-internal Bookmarks directly, first add it to a Bookmark to a View')
        return WidgetFactory(cls, bookmark.href, description=bookmark.description, ajax=bookmark.ajax,
                             read_check=bookmark.read_check, write_check=bookmark.write_check)

    @arg_checks(href=IsInstance(Url, allow_none=True))
    def __init__(self, view, href, description=None, ajax=False, read_check=None, write_check=None, css_id=None):
        self.href = href
        self.ajax = ajax
        super(A, self).__init__(view, 'a', children_allowed=True, read_check=read_check, write_check=write_check, css_id=css_id)
        if description:
            self.add_child(TextNode(self.view, description))
        if self.ajax:
            self.append_class('reahl-ajaxlink')
        self.active = True

    @property
    def attributes(self):
        attributes = super(A, self).attributes
        if self.active and (not self.disabled) and self.href is not None:
            attributes.set_to('href', six.text_type(self.href))
        return attributes

    def get_js(self, context=None):
        return ['$(%s).ajaxlink();' % self.contextualise_selector('".reahl-ajaxlink"', context)]

    def set_active(self, active):
        """Explicitly sets whether this hyperlink is "active" or not. An active hyperlink cannot be clicked on,
           because conceptually, the user is already at its target.

           :param active: A boolean -- send True if active, else False.
        """
        self.active = active


# Uses: reahl/web/reahl.runningonbadge.css
class RunningOnBadge(A):
    """A visual badge proclaiming that a website is "Running on Reahl". Using it on your site
       is a bit of advertising for Reahl!

       .. admonition:: Styling

          Renders as an HTML <a class="runningon"> containing an <img>

       :param view: (See :class:`reahl.web.fw.Widget`)
    """
    def __init__(self, view):
        super(RunningOnBadge, self).__init__(view, Url('http://www.reahl.org'))
        self.append_class('runningon')
        self.add_child(Img(view, Url('/static/runningon.png'), alt='Running on Reahl'))


class H(HTMLElement):
    """The heading for a section.

       .. admonition:: Styling

          Renders as an HTML <h1>, <h2> ... , <h6> element, depending on priority.

       :param view: (See :class:`reahl.web.fw.Widget`)
       :param priority: The heading level (a value from 1 to 6)
       :keyword text: The text value displayed in the heading (if given)
       :keyword css_id: (See :class:`reahl.web.ui.HTMLElement`)

    """
    def __init__(self, view, priority, text=None, css_id=None):
        super(H, self).__init__(view, 'h%s' % priority, children_allowed=True, css_id=css_id)
        if text:
            self.add_child(TextNode(view, text))


class Br(HTMLElement):
    def __init__(self, view):
        super(Br, self).__init__(view, 'br', children_allowed=False)


class P(HTMLElement):
    """A paragraph of text.

       .. admonition:: Styling

          Renders as an HTML <p> element.

       :param view: (See :class:`reahl.web.fw.Widget`)
       :keyword text: The text value displayed in the paragraph (if given)
       :keyword css_id: (See :class:`reahl.web.ui.HTMLElement`)
       :keyword html_escape: If `text` is given, by default such text is HTML-escaped. Pass False in here to prevent this from happening.

    """
    def __init__(self, view, text=None, css_id=None, html_escape=True):
        super(P, self).__init__(view, 'p', children_allowed=True, css_id=css_id)
        if text:
            self.add_child(TextNode(view, text, html_escape=html_escape))

    @property
    def text(self):
        text = ''
        for child in self.children:
            if isinstance(child, TextNode):
                text += child.value
        return text

    def parse_children(self, text):
        pattern = '(?<![{])[{]([0-9]+|%s)[}](?![}])' % Template.idpattern
        last = 0
        for i in re.finditer(pattern, text):
            head = text[last:i.start()]
            last = i.end()
            yield TextNode(self.view, head.replace('{{', '{').replace('}}','}'))
            yield Slot(self.view, i.groups()[0])
        yield TextNode(self.view, text[last:])

    def format(self, *args, **kwargs):
        """A complicated paragraph may consist of many TextNodes interspersed with other Widgets. Creating such a
           paragraph programmatically is cumbersome. Instead, the `text` of a P can be a template resembling
           a `PEP-292 <http://www.python.org/dev/peps/pep-0292/>`_ template. This `format` method works analogously to
           :meth:`string.format`, except that Widgets can be passed in to be substituted into the original P.

           :param args: Positional arguments for substituting into the "template P"
           :param kwargs: Named arguments for substituting into the "template P"
        """
        filled_p = self.__class__(self.view)
        for child in self.parse_children(self.text):
            filled_p.add_child(child)

        for i in list(range(0, len(args))):
            filled_p.set_slot(six.text_type(i), args[i])
        for slot_name, widget in kwargs.items():
            filled_p.set_slot(slot_name, widget)
        return filled_p

    def set_slot(self, name, widget):
        self.available_slots[name].fill(widget)


class Small(HTMLElement):
    """A paragraph of text with tag name `small`.

       .. admonition:: Styling

          Renders as an HTML <small> element.

       :param view: (See :class:`reahl.web.fw.Widget`)
       :keyword text: The text value displayed in the paragraph (if given)
       :keyword css_id: (See :class:`reahl.web.ui.HTMLElement`)
       :keyword html_escape: If `text` is given, by default such text is HTML-escaped. Pass False in here to prevent this from happening.

       .. versionadded:: 4.0
    """
    def __init__(self, view, text=None, css_id=None, html_escape=True):
        super(Small, self).__init__(view, 'small', children_allowed=True, css_id=css_id)
        if text:
            self.add_child(TextNode(view, text, html_escape=html_escape))


class Div(HTMLElement):
    """A logical grouping of other HTMLElements.

       .. admonition:: Styling

          Renders as an HTML <div> element

       :param view: (See :class:`reahl.web.fw.Widget`)
       :keyword css_id: (See :class:`reahl.web.ui.HTMLElement`)

    """
    def __init__(self, view, css_id=None):
        super(Div, self).__init__(view, 'div', children_allowed=True, css_id=css_id)



class Nav(HTMLElement):
    """A grouping of HTMLElements that refer to or link to other pages or parts within the current page.

       .. admonition:: Styling

          Renders as an HTML <nav> element.

       :param view: (See :class:`reahl.web.fw.Widget`)
       :keyword css_id: (See :class:`reahl.web.ui.HTMLElement`)

    """
    def __init__(self, view, css_id=None):
        super(Nav, self).__init__(view, 'nav', children_allowed=True, css_id=css_id)


class Article(HTMLElement):
    """An independent section of informational content.

       .. admonition:: Styling

          Renders as an HTML <article> element.

       :param view: (See :class:`reahl.web.fw.Widget`)
       :keyword css_id: (See :class:`reahl.web.ui.HTMLElement`)

    """
    def __init__(self, view, css_id=None):
        super(Article, self).__init__(view, 'article', children_allowed=True, css_id=css_id)


class Header(HTMLElement):
    """A grouping of elements representing metadata pertaining to a section, such as an :class:`Article`.

       .. admonition:: Styling

          Rendered as an HTML <article> element.

       :param view: (See :class:`reahl.web.fw.Widget`)
       :keyword css_id: (See :class:`reahl.web.ui.HTMLElement`)

    """
    def __init__(self, view, css_id=None):
        super(Header, self).__init__(view, 'header', children_allowed=True, css_id=css_id)


class Footer(HTMLElement):
    """The footer of a section (such as an :class:`Article`).

       .. admonition:: Styling

          Renders as an HTML <footer> element.

       :param view: (See :class:`reahl.web.fw.Widget`)
       :keyword css_id: (See :class:`reahl.web.ui.HTMLElement`)

    """
    def __init__(self, view, css_id=None):
        super(Footer, self).__init__(view, 'footer', children_allowed=True, css_id=css_id)


class Li(HTMLElement):
    """A list item.

       .. admonition:: Styling

          Renders as an HTML <li> element.

       :param view: (See :class:`reahl.web.fw.Widget`)
       :keyword css_id: (See :class:`reahl.web.ui.HTMLElement`)

    """
    def __init__(self, view, css_id=None):
        super(Li, self).__init__(view, 'li', children_allowed=True, css_id=css_id)


class Ul(HTMLElement):
    """An unordered list.

       .. admonition:: Styling

          Renders as an HTML <ul> element.

       :param view: (See :class:`reahl.web.fw.Widget`)
       :keyword css_id: (See :class:`reahl.web.ui.HTMLElement`)

    """
    def __init__(self, view, css_id=None):
        super(Ul, self).__init__(view, 'ul', children_allowed=True, css_id=css_id)


class Ol(HTMLElement):
    """An ordered list.

       .. admonition:: Styling

          Renders as an HTML <ol> element.

       :param view: (See :class:`reahl.web.fw.Widget`)
       :keyword css_id: (See :class:`reahl.web.ui.HTMLElement`)

    """
    def __init__(self, view, css_id=None):
        super(Ol, self).__init__(view, 'ol', children_allowed=True, css_id=css_id)


class Img(HTMLElement):
    """An embedded image.

       .. admonition:: Styling

          Renders as an HTML <img> element.


       :param view: (See :class:`reahl.web.fw.Widget`)
       :param src: The URL from where the embedded image file should be fetched.
       :keyword alt: Alternative text describing the image.
       :keyword css_id: (See :class:`reahl.web.ui.HTMLElement`)

    """
    def __init__(self, view, src=None, alt=None, css_id=None):
        super(Img, self).__init__(view, 'img', css_id=css_id)
        if src is not None:
            self.set_attribute('src', six.text_type(src))
        if alt:
            self.set_attribute('alt', alt)


class Span(HTMLElement):
    """A logical grouping of other HTMLElements which fits in with text flow.

       .. admonition:: Styling

          Renders as an HTML <span> element.

       :param view: (See :class:`reahl.web.fw.Widget`)
       :keyword text: Will be added as text content of the Span if given.
       :keyword css_id: (See :class:`reahl.web.ui.HTMLElement`)

    """

    def __init__(self, view, text=None, html_escape=True, css_id=None):
        super(Span, self).__init__(view, 'span', children_allowed=True, css_id=css_id)
        if text:
            self.add_child(TextNode(view, text, html_escape=html_escape))



# Uses: reahl/web/reahl.form.js
class Form(HTMLElement):
    """A Form is a container for Inputs. Any Input has to belong to a Form. When a user clicks on
       a Button associated with a Form, the Event to which the Button is linked occurs at the
       server. The value of every Input that is associated with the Form is sent along with the
       Event to the server.

       .. admonition:: Styling

          Renders as an HTML <form class="reahl-form"> element.

       :param view: (See :class:`reahl.web.fw.Widget`)
       :param unique_name: A name for this form, unique in the UserInterface where it is used.

       .. versionchanged: 4.0
          Added create_error_label.
    """
    is_Form = True
    def __init__(self, view, unique_name, rendered_form=None):
        self.view = view
        self.inputs = OrderedDict()
        self.set_up_event_channel(unique_name)
        self.set_up_field_validator('%s_validate' % unique_name)
        self.set_up_input_formatter('%s_format' % unique_name)
        self.rendered_form = rendered_form or self
        assert unique_name == self.event_channel.name
        super(Form, self).__init__(view, 'form', children_allowed=True, css_id=unique_name)
        self.set_attribute('data-formatter', six.text_type(self.input_formatter.get_url()))

    def set_up_event_channel(self, event_channel_name):
        self.event_channel = EventChannel(self, self.controller, event_channel_name)
        self.view.add_resource(self.event_channel)

    def set_up_field_validator(self, field_validator_name):
        json_result = JsonResult(BooleanField(true_value='true', false_value='false'),
                                 catch_exception=ValidationConstraint)
        self.field_validator = RemoteMethod(field_validator_name,
                                          self.validate_single_input,
                                          json_result,
                                          immutable=True)
        self.view.add_resource(self.field_validator)

    def validate_single_input(self, **input_names_and_value):
        input_values = {k: [v] for k,v in input_names_and_value.items()}
        try:
            name = list(input_values.keys())[0]
            self.inputs[name].validate_input(input_values)
            return True
        except (KeyError, IndexError):
            return False
        except ValidationConstraint:
            raise

    def set_up_input_formatter(self, input_formatter_name):
        self.input_formatter = RemoteMethod(input_formatter_name,
                                            self.format_single_input,
                                            JsonResult(Field()),
                                            immutable=True)
        self.view.add_resource(self.input_formatter)

    def format_single_input(self, **input_names_and_value):
        input_values = {k: [v] for k,v in input_names_and_value.items()}
        try:
            name = list(input_values.keys())[0]
            return self.inputs[name].format_input(input_values)
        except (KeyError, IndexError):
            return ''
        except ValidationException:
            return ''

    @property
    def controller(self):
        return self.view.controller

    def contains_file_upload_input(self):
        for i in self.inputs.values():
            if i.is_for_file:
                return True
        return False

    @property
    def attributes(self):
        attributes = super(Form, self).attributes
        attributes.add_to('class', ['reahl-form'])
        attributes.set_to('action', self.action)
        attributes.set_to('method', 'POST')
        attributes.set_to('id', self.css_id)
        if self.contains_file_upload_input():
            attributes.set_to('enctype', 'multipart/form-data')
        return attributes

    @property
    def action(self):
        request = ExecutionContext.get_context().request
        action = self.event_channel.get_url()
        action.query = request.query_string
        action.make_network_relative()
        return six.text_type(action)

    def register_input(self, input_widget):
        assert input_widget not in self.inputs.values(), 'Cannot register the same input twice to this form' #xxx
        assert input_widget.name not in self.inputs, 'Cannot add an input with same name as another'
        self.inputs[input_widget.name] = input_widget

    @property
    def channel_name(self):
        return self.event_channel.name

    @property
    def persisted_exception_class(self):
        config = ExecutionContext.get_context().config
        return config.web.persisted_exception_class
    @property
    def persisted_userinput_class(self):
        config = ExecutionContext.get_context().config
        return config.web.persisted_userinput_class
    @property
    def persisted_file_class(self):
        config = ExecutionContext.get_context().config
        return config.web.persisted_file_class

    def create_error_label(self, input_widget):
        """Creates a label containing the current validation error message for the given Input."""
        label = Label(self.view, text=input_widget.validation_error.message, for_input=input_widget)
        label.append_class('error')
        return label

    @property
    def exception(self):
        """The :class:`reahl.component.exceptions.DomainException` which occurred, if any."""
        return self.persisted_exception_class.get_exception_for_form(self)

    def persist_exception(self, exception):
        self.clear_exception()
        self.persisted_exception_class.new_for_form(self, exception=exception)

    def clear_exception(self):
        self.persisted_exception_class.clear_for_form(self)

    def persist_input(self, input_values):
        self.clear_saved_inputs()
        for input_widget in self.inputs.values():
            input_widget.persist_input(input_values)

    def clear_saved_inputs(self):
        self.persisted_userinput_class.clear_for_form(self)
        self.persisted_exception_class.clear_for_all_inputs(self)

    def clear_uploaded_files(self):
        self.persisted_file_class.clear_for_form(self)

    def cleanup_after_exception(self, input_values, ex):
        self.persist_input(input_values)
        self.persist_exception(ex)

    def cleanup_after_success(self):
        self.clear_saved_inputs()
        self.clear_exception()
        self.clear_uploaded_files()

    def handle_form_input(self, input_values):
        exception = None
        events = set()
        for input_widget in self.inputs.values():
            try:
                input_widget.accept_input(input_values)
            except ValidationConstraint as ex:
                exception = ex
            events.add(input_widget.get_ocurred_event())
        if exception:
            raise ValidationException()
        events -= {None}
        input_detail = 'Inputs submitted: %s Events detected: %s' % (list(input_values.keys()), list(events))
        if len(events) == 0:
            raise ProgrammerError('Could not detect event. Did the browser submit the button? %s' % input_detail)
        if len(events) > 1:
            raise ProgrammerError('More than one event detected in form submission. %s' % input_detail)
        return events.pop()

    javascript_widget_name = 'form'
    def get_js(self, context=None):
        js = ['$(%s).%s(%s);' % (self.jquery_selector, self.javascript_widget_name, self.get_js_options())]
        return super(Form, self).get_js(context=context) + js

    def get_js_options(self):
        return ''

    @property
    def jquery_selector(self):
        return '"form[id=%s]"' % self.css_id


class NestedForm(Div):
    """A NestedForm can create the appearance of one Form being visually contained in
       another. Forms are not allowed to be children of other Forms but this restriction does
       not apply to NestedForms.

       .. admonition:: Styling

          Rendered as an HTML <div class="reahl-nested-form"> element.

       :param view: (See :class:`reahl.web.fw.Widget`)
       :param unique_name: (See :class:`Form`)

    """
    def __init__(self, view, unique_name):
        self.out_of_bound_form = self.create_out_of_bound_form(view, unique_name)
        super(NestedForm, self).__init__(view, css_id='%s_nested' % self.out_of_bound_form.css_id)
        self.add_to_attribute('class', ['reahl-nested-form'])
        self.set_id(self.css_id)
        view.add_out_of_bound_form(self.out_of_bound_form)

    @property
    def form(self):
        return self.out_of_bound_form

    def create_out_of_bound_form(self, view, unique_name):
        return Form(view, unique_name, rendered_form=self)


class FieldSet(HTMLElement):
    """A visual grouping of HTMLElements inside a Form.

       .. admonition:: Styling

          Rendered as an HTML <fieldset> element.

       :param view: (See :class:`reahl.web.fw.Widget`)
       :keyword legend_text: If given, the FieldSet will have a Legend containing this text.
       :keyword css_id: (See :class:`reahl.web.ui.HTMLElement`)

       .. versionchanged: 3.2
          Deprecated label_text and instead added legend_text: FieldSets should have Legends, not Labels.

       .. versionchanged: 4.0
          Removed label_text that was deprecated.
    """
    def __init__(self, view, legend_text=None, css_id=None):
        super(FieldSet, self).__init__(view, 'fieldset', children_allowed=True, css_id=css_id)
        self.legend = None
        if legend_text:
            self.legend = self.add_child(Legend(view, text=legend_text))


class Legend(HTMLElement):
    """A caption for an :class:`reahl.web.ui.HTMLElement`.

    .. versionadded: 3.2

    .. admonition:: Styling

       Rendered as an HTML <legend> element.

    :param view: (See :class:`reahl.web.fw.Widget`)
    :keyword text: If given, the Legend containing this text.
    :keyword css_id: (See :class:`reahl.web.ui.HTMLElement`)

    """
    def __init__(self, view, text=None, css_id=None):
        super(Legend, self).__init__(view, 'legend', children_allowed=True, css_id=css_id)
        if text:
            self.text_node = self.add_child(TextNode(view, text))


class DelegatedAttributes(object):
    def set_attributes(self, attributes):
        pass


class AccessRightAttributes(DelegatedAttributes):
    def __init__(self, widget, disabled_class='disabled'):
        super(AccessRightAttributes, self).__init__()
        self.widget = widget
        self.disabled_class = disabled_class

    @property
    def disabled(self):
        return self.widget.disabled

    def set_attributes(self, attributes):
        super(AccessRightAttributes, self).set_attributes(attributes)

        if self.disabled and self.disabled_class:
            attributes.add_to('class', [self.disabled_class])


class ValidationStateAttributes(DelegatedAttributes):
    def __init__(self, input_widget, error_class='error', success_class='valid'):
        super(ValidationStateAttributes, self).__init__()
        self.input_widget = input_widget
        self.error_class = error_class
        self.success_class = success_class

    @property
    def has_validation_error(self):
        return self.input_widget.get_input_status() == 'invalidly_entered'

    @property
    def is_validly_entered(self):
        return self.input_widget.get_input_status() == 'validly_entered'

    @property
    def wrapped_html_input(self):
        return self.input_widget.wrapped_html_widget

    @property
    def view(self):
        return self.input_widget.view

    def set_attributes(self, attributes):
        super(ValidationStateAttributes, self).set_attributes(attributes)

        if self.has_validation_error and self.error_class:
            attributes.add_to('class', [self.error_class])
        elif self.is_validly_entered and self.success_class:
            attributes.add_to('class', [self.success_class])


class HTMLWidget(Widget):
    def __init__(self, view, read_check=None, write_check=None):
        super(HTMLWidget, self).__init__(view, read_check=read_check, write_check=write_check)
        self.html_representation = None

    def enable_refresh(self, *for_fields):
        self.html_representation.query_fields.update(self.query_fields)
        self.html_representation.enable_refresh(*for_fields)

    def set_html_representation(self, widget):
        self.html_representation = widget

    def append_class(self, css_class):
        """Adds the word `css_class` to the "class" attribute of the HTMLElement which represents this Widget in HTML to the user."""
        self.html_representation.append_class(css_class)

    @property
    def css_id_is_set(self):
        """Returns True if the "id" attribute of the HTMLElement which represents this Widget in HTML is set."""
        return self.html_representation.css_id_is_set

    @property
    def css_id(self):
        """Returns the "id" attribute of the HTMLElement which represents this Widget in HTML."""
        return self.html_representation.css_id

    def set_id(self, value):
        """Set the "id" attribute of the HTMLElement which represents this Widget in HTML to the user."""
        self.html_representation.set_id(value)

    def set_title(self, value):
        """Set the the "title" attribute of the HTMLElement which represents this Widget in HTML to the user."""
        self.html_representation.set_title(value)

    def add_to_attribute(self, name, values):
        """Ensures that the value of the attribute `name` of the HTMLElement which represents this Widget in
           HTML to the user includes the words listed in `values` (a list of strings).
        """
        return self.html_representation.add_to_attribute(name, values)

    def set_attribute(self, name, value):
        """Sets the value of the attribute `name` of the HTMLElement which represents this Widget in HTML to the user
           to the string `value`.
        """
        self.html_representation.set_attribute(name, value)

    def add_attribute_source(self, attribute_source):
        return self.html_representation.add_attribute_source(attribute_source)



class Input(HTMLWidget):
    """A Widget that proxies data between a user and the web application.

       :param form: The :class:`Form` with which this Input is associated.
       :param bound_field: The :class:`reahl.component.modelinterface.Field` which validates and marshalls user
                     input given via this Input.

       .. versionchanged:: 4.0
          Made .validation_error part of the public API of Input.
    """
    is_Input = True

    @arg_checks(form=IsInstance(Form), bound_field=IsInstance(Field))
    def __init__(self, form, bound_field):
        self.form = form
        self.bound_field = bound_field
        self.fields_to_notify = []
        super(Input, self).__init__(form.view, read_check=bound_field.can_read, write_check=bound_field.can_write)

    def can_write(self):
        return (not self.write_check) or self.write_check()

    @property
    def label(self):
        return self.bound_field.label

    @property
    def required(self):
        return self.bound_field.required

    @property
    def value(self):
        if self.get_input_status() == 'defaulted' or self.disabled:
            raw_value = self.bound_field.as_input()
        else:
            raw_value = self.bound_field.user_input
        return self.bound_field.input_as_string(raw_value)

    def get_input_status(self):
        return self.bound_field.input_status

    @property
    def validation_error(self):
        """The failing ValidationConstraint if the current value entered into this Input is invalid, else None."""
        return self.bound_field.validation_error

    @property
    def includes_label(self):
        """If True, the Label of this Input forms part of the input itself."""
        return False

    def enable_notify_change(self, widget, field):
        self.fields_to_notify.append((widget, field))

    def get_js(self, context=None):
        js = super(Input, self).get_js(context)

        for widget, field in self.fields_to_notify:
            js += ['$(%s).changenotifier(%s)'
                   % (self.html_representation.jquery_selector, self.changenotifier_js_options(widget, field))]
        return js

    def changenotifier_js_options(self, widget, field):
        options = {'name': field.qualified_name,
                   'widget_id': widget.css_id}
        if isinstance(self.bound_field, BooleanField):
            options['is_boolean'] = True
            options['true_boolean_value'] = self.bound_field.true_value
            options['false_boolean_value'] = self.bound_field.false_value
        return json.dumps(options)


class WrappedInput(Input):
    def __init__(self, input_widget):
        super(WrappedInput, self).__init__(input_widget.form, input_widget.bound_field)
        self.input_widget = input_widget

    @property
    def name(self):
        return self.input_widget.name

    @property
    def includes_label(self):
        return self.input_widget.includes_label

    @property
    def html_control(self):
        return self.input_widget.html_control


class PrimitiveInput(Input):
    is_for_file = False

    def __init__(self, form, bound_field, name=None, registers_with_form=True):
        super(PrimitiveInput, self).__init__(form, bound_field)
        self.overridden_name = name
        self.registers_with_form = registers_with_form
        if self.registers_with_form:
            form.register_input(self) # bound_field must be set for this registration to work
            self.prepare_input()
        self.set_html_representation(self.add_child(self.create_html_widget()))

    def __str__(self):
        return '<%s name=%s>' % (self.__class__.__name__, self.name)

    @property
    def name(self):
        if self.overridden_name:
            return self.overridden_name
        else:
            return self.bound_field.qualified_name

    @property
    def html_control(self):
        return self.html_representation

    def create_html_widget(self):
        """Override this in subclasses to create the HTMLElement that represents this Input in HTML to the user.
           .. versionadded: 3.2
        """
        self.not_implemented()

    @property
    def channel_name(self):
        return self.form.channel_name

    @property
    def jquery_selector(self):
        return '''$('input[name="%s"][form="%s"]')''' % (self.name, self.form.css_id)

    @property
    def validation_constraints(self):
        return self.bound_field.validation_constraints

    def validate_input(self, input_values):
        value = self.get_value_from_input(input_values)
        self.bound_field.set_user_input(value)

    def format_input(self, input_values):
        value = self.get_value_from_input(input_values)
        try:
            return self.bound_field.format_input(value)
        except InputParseException:
            return ''

    def accept_input(self, input_values):
        value = self.get_value_from_input(input_values)
        self.bound_field.from_input(value)

    def get_ocurred_event(self):
        return None

    def get_value_from_input(self, input_values):
        """Obtains the value received for this Input from the browser, given a :class:`cgi.FieldStorage`
           containing name, value pairs of user input as sent by the browser.
           Override this method if your Input needs special handling to obtain its value.
        """
        try:
            return input_values[self.name][0]
        except KeyError:
            if self.disabled:
                return ''
            raise ProgrammerError('Could not find a value for expected input %s (named %s) on form %s' % \
                                  (self, self.name, self.form))

    @property
    def persisted_userinput_class(self):
        return self.form.persisted_userinput_class

    def prepare_input(self):
        previously_entered_value = self.persisted_userinput_class.get_previously_entered_for_form(self.form, self.name, self.bound_field.entered_input_type)

        if previously_entered_value is not None:
            self.bound_field.set_user_input(previously_entered_value, ignore_validation=True)
        else:
            self.bound_field.clear_user_input()

    def persist_input(self, input_values):
        input_value = self.get_value_from_input(input_values)
        self.enter_value(input_value)

    def enter_value(self, input_value):
        if self.registers_with_form:
            self.persisted_userinput_class.save_input_value_for_form(self.form, self.name, input_value, self.bound_field.entered_input_type)


class HTMLInputElement(HTMLElement):
    def __init__(self, input_widget, input_type, render_value_attribute=True):
        self.input_type = input_type
        self.render_value_attribute = render_value_attribute
        super(HTMLInputElement, self).__init__(input_widget.view, 'input')
        self.set_attributes(input_widget)

    def set_attributes(self, input_widget):
        if input_widget.name:
            self.set_attribute('name', input_widget.name)
        if input_widget.disabled:
            self.set_attribute('disabled', 'disabled')
        self.set_attribute('type', self.input_type)
        self.set_attribute('form', input_widget.form.css_id)
        if self.render_value_attribute:
            self.set_attribute('value', input_widget.value)
        self.add_validation_constraints_from(input_widget)
        return input_widget

    def validation_constraints_to_render(self, input_widget):
        return ValidationConstraintList([constraint for constraint in input_widget.validation_constraints if constraint.name])

    def add_validation_constraints_from(self, input_widget):
        html5_validations = ['pattern', 'required', 'maxlength', 'minlength', 'accept', 'minvalue', 'maxvalue']

        def jquery_rule_attribute_name_for(validation_constraint):
            if validation_constraint.is_remote or validation_constraint.name in html5_validations:
                return validation_constraint.name
            return 'data-rule-%s' % validation_constraint.name

        def jquery_validate_parameters_for(validation_constraint):
            if validation_constraint.is_remote:
                return six.text_type(input_widget.form.field_validator.get_url())
            elif validation_constraint.name in html5_validations:
                return validation_constraint.parameters
            return validation_constraint.parameters or 'true'

        for validation_constraint in self.validation_constraints_to_render(input_widget):
            self.set_attribute(jquery_rule_attribute_name_for(validation_constraint),
                                      jquery_validate_parameters_for(validation_constraint))
            if not validation_constraint.is_remote:
                validation_message_name = 'data-msg-%s' % validation_constraint.name
                self.set_attribute(validation_message_name, validation_constraint.message)
            if validation_constraint.name == 'pattern':
                self.set_attribute('title', html_escape(validation_constraint.message))


class TextArea(PrimitiveInput):
    """A muli-line Input for plain text.

       .. admonition:: Styling

          Represented in HTML as a <textarea> element.

       :param form: (See :class:`~reahl.web.ui.Input`)
       :param bound_field: (See :class:`~reahl.web.ui.Input`)
       :keyword name: An optional name for this input (overrides the default).
       :param rows: The number of rows that this Input should have.
       :param columns: The number of columns that this Input should have.

       .. versionchanged:: 4.1
          Added `name`       
    """
    def __init__(self, form, bound_field, name=None, rows=None, columns=None):
        self.rows = rows
        self.columns = columns
        super(TextArea, self).__init__(form, bound_field, name=name)

    def create_html_widget(self):
        html_text_area = HTMLElement(self.view, 'textarea', children_allowed=True)
        html_text_area.set_attribute('name', self.name)
        if self.disabled:
            html_text_area.set_attribute('disabled', 'disabled')


        self.text = html_text_area.add_child(TextNode(self.view, self.get_value))

        if self.rows:
            html_text_area.set_attribute('rows', six.text_type(self.rows))
        if self.columns:
            html_text_area.set_attribute('cols', six.text_type(self.columns))

        return html_text_area

    def get_value(self):
        return self.value


class ContainedInput(PrimitiveInput):
    def __init__(self, containing_input, choice, name=None):
        self.choice = choice
        self.containing_input = containing_input
        super(ContainedInput, self).__init__(containing_input.form, choice.field,
                                             name=name,
                                             registers_with_form=False)

    def get_input_status(self):
        return 'defaulted'

    @property
    def validation_constraints(self):
        return self.containing_input.validation_constraints

    @property
    def validation_error(self):
        return self.containing_input.validation_error

    def validate_input(self, input_values):
        return self.containing_input.validate_input(input_values)

    def format_input(self, input_values):
        return self.containing_input.format_input(input_values)

    def accept_input(self, input_values):
        return self.containing_input.format_input(input_values)

    def get_ocurred_event(self):
        return self.containing_input.get_ocurred_event()

    def get_value_from_input(self, input_values):
        return self.containing_input.get_value_from_input(input_values)

    def prepare_input(self):
        return self.containing_input.prepare_input()

    def persist_input(self, input_values):
        return self.containing_input.persist_input(input_values)

    def enter_value(self, input_value):
        return self.containing_input.enter_value(input_value)


class Option(ContainedInput):
    def __init__(self, containing_input, choice):
        self.choice = choice
        self.containing_input = containing_input
        super(Option, self).__init__(containing_input, choice)

    @property
    def selected(self):
        if self.containing_input.bound_field.allows_multiple_selections:
            return self.value in self.containing_input.value
        else:
            return self.value == self.containing_input.value

    def create_html_widget(self):
        option = HTMLElement(self.view, 'option', children_allowed=True)
        option.add_child(TextNode(self.view, self.label))
        option.set_attribute('value', self.value)
        if self.selected:
            option.set_attribute('selected', 'selected')
        if self.disabled:
            option.set_attribute('disabled', 'disabled')
        return option



class OptGroup(HTMLElement):
    def __init__(self, view, label, options, css_id=None):
        super(OptGroup, self).__init__(view, 'optgroup', children_allowed=True, css_id=css_id)
        self.set_attribute('label', label)
        for option in options:
            self.add_child(option)


class SelectInput(PrimitiveInput):
    """An Input that lets the user select an :class:`reahl.component.modelinterface.Choice` from a dropdown
       list of valid ones if used with a ChoiceField, or many choices if used with a MultiChoiceField.

       .. admonition:: Styling

          Represented in HTML as a <select> element which can contain <option> and <optgroup> children.

       :param form: (See :class:`~reahl.web.ui.Input`)
       :param bound_field: (See :class:`~reahl.web.ui.Input`)
       :keyword name: An optional name for this input (overrides the default).

       .. versionchanged:: 4.1
          Added `name`       
    """
    def create_html_widget(self):
        html_select = HTMLElement(self.view, 'select', children_allowed=True)
        html_select.set_attribute('name', self.name)
        if self.disabled:
            html_select.set_attribute('disabled', 'disabled')

        for choice_or_group in self.bound_field.grouped_choices:
            options = [Option(self, choice) for choice in choice_or_group.choices]
            if isinstance(choice_or_group, Choice):
                html_select.add_children(options)
            else:
                html_select.add_child(OptGroup(self.view, choice_or_group.label, options))

        html_select.set_attribute('form', self.form.css_id)
        if self.bound_field.allows_multiple_selections:
            html_select.set_attribute('multiple', 'multiple')

        return html_select

    def is_selected(self, choice):
        if self.bound_field.allows_multiple_selections:
            return choice.as_input() in self.value
        else:
            return self.value == choice.as_input()

    def get_value_from_input(self, input_values):
        if self.bound_field.allows_multiple_selections:
            return input_values.get(self.name, [])
        else:
            return super(SelectInput, self).get_value_from_input(input_values)


class SingleChoice(ContainedInput):
    def __init__(self, containing_input, choice):
        self.choice = choice
        self.containing_input = containing_input
        super(SingleChoice, self).__init__(containing_input, choice,
                                           name=containing_input.name)

    @property
    def choice_type(self):
        return self.containing_input.choice_type

    @property
    def html_control(self):
        return self.html_representation.children[0]

    def create_html_widget(self):
        label = Label(self.view)
        label.add_child(self.create_button_input())
        label.add_child(TextNode(self.view, self.label))
        return label

    def create_button_input(self):
        button = HTMLInputElement(self, self.containing_input.choice_type)
        if self.checked:
            button.set_attribute('checked', 'checked')
        return button

    @property
    def checked(self):
        return self.containing_input.is_choice_selected(self.value)


class RadioButtonSelectInput(PrimitiveInput):
    """An Input that lets the user select an :class:`reahl.component.modelinterface.Choice` from a list of valid ones
       shown as radio buttons.

       .. admonition:: Styling

          Represented in HTML as a <div class="reahl-radio-button-input"> element which
          contains an <input type="radio">, wrapped in a <span class="reahl-radio-button"> for each valid
          :class:`reahl.component.modelinterface.Choice`.

       :param form: (See :class:`~reahl.web.ui.Input`)
       :param bound_field: (See :class:`~reahl.web.ui.Input`)
       :keyword name: An optional name for this input (overrides the default).

       .. versionchanged:: 4.0
          Renamed from RadioButtonInput

       .. versionchanged:: 4.1
          Added `name`
    """

    choice_type = 'radio'

    @arg_checks(bound_field=IsInstance(ChoiceField))
    def __init__(self, form, bound_field, name=None):
        super(RadioButtonSelectInput, self).__init__(form, bound_field, name=name)

    def is_choice_selected(self, value):
        if self.bound_field.allows_multiple_selections:
            return value in self.value
        return self.value == value

    def create_html_widget(self):
        main_element = self.create_main_element()
        main_element.append_class('reahl-radio-button-input')
        for choice in self.bound_field.flattened_choices:
            self.add_choice_to(main_element, choice)
        return main_element

    @property
    def html_control(self):
        return None

    def get_value_from_input(self, input_values):
        return input_values.get(self.name, [''])[0]

    def create_main_element(self):
        return Div(self.view)

    def add_choice_to(self, widget, choice):
        return widget.add_child(SingleChoice(self, choice))



# Uses: reahl/web/reahl.textinput.js
class TextInput(PrimitiveInput):
    """A single line Input for typing plain text.

       .. admonition:: Styling

          Represented in HTML by an <input type="text" class="reahl-textinput"> element.

       :param form: (See :class:`~reahl.web.ui.Input`)
       :param bound_field: (See :class:`~reahl.web.ui.Input`)
       :keyword name: An optional name for this input (overrides the default).
       :keyword fuzzy: If True, the typed input will be dealt with as "fuzzy input". Fuzzy input is
                     when a user is allowed to type almost free-form input for structured types of input,
                     such as a date. The assumption is that the `bound_field` used should be able to parse
                     such "fuzzy input". If fuzzy=True, the typed value will be changed on the fly to
                     the system's interpretation of what the user originally typed as soon as the TextInput
                     looses focus.
       :keyword placeholder: If given a string, placeholder is displayed in the TextInput if the TextInput
                     is empty in order to provide a hint to the user of what may be entered into the TextInput.
                     If given True instead of a string, the label of the TextInput is used.

       .. versionchanged:: 3.2
          Added `placeholder`.

       .. versionchanged:: 4.1
          Added `name`
    """
    def __init__(self, form, bound_field, name=None, fuzzy=False, placeholder=False):
        super(TextInput, self).__init__(form, bound_field, name=name)
        self.append_class('reahl-textinput')
        if placeholder:
            placeholder_text = self.label if placeholder is True else placeholder
            self.set_attribute('placeholder', placeholder_text)
            self.set_attribute('aria-label', placeholder_text)

        if fuzzy:
            self.append_class('fuzzy')

    def get_js(self, context=None):
        js = ['$(%s).textinput();' % self.html_representation.contextualise_selector('".reahl-textinput"', context)]
        return super(TextInput, self).get_js(context=context) + js

    def create_html_widget(self):
        return HTMLInputElement(self, 'text')


class PasswordInput(PrimitiveInput):
    """A PasswordInput is a single line text input, but it does not show what the user is typing.

       .. admonition:: Styling

          Represented in HTML by a <input type="password"> element.

       :param form: (See :class:`~reahl.web.ui.Input`)
       :param bound_field: (See :class:`~reahl.web.ui.Input`)
       :keyword name: An optional name for this input (overrides the default).

       .. versionchanged:: 4.1
          Added `name`       
    """
    def __init__(self, form, bound_field, name=None):
        super(PasswordInput, self).__init__(form, bound_field, name=name)

    def create_html_widget(self):
        return HTMLInputElement(self, 'password', render_value_attribute=False)


class CheckboxInput(PrimitiveInput):
    """A single checkbox that represent a true or false value.

       .. admonition:: Styling

          Represented in HTML by an <input type="checkbox"> element.

       :param form: (See :class:`~reahl.web.ui.Input`)
       :param bound_field: (See :class:`~reahl.web.ui.Input`)
       :keyword name: An optional name for this input (overrides the default).

       .. versionchanged:: 4.1
          Added `name`       
    """
    choice_type = 'checkbox'

    @arg_checks(bound_field=IsInstance(BooleanField))
    def __init__(self, form, bound_field, name=None):
        super(CheckboxInput, self).__init__(form, bound_field, name=name)

    @property
    def checked(self):
        return self.value == self.bound_field.true_value

    def create_html_widget(self):
        checkbox_widget = HTMLInputElement(self, self.choice_type, render_value_attribute=False)
        if self.checked:
            checkbox_widget.set_attribute('checked', 'checked')
        return checkbox_widget

    @property
    def validation_constraints(self):
        applicable_constraints = ValidationConstraintList()
        if self.required:
            validation_constraints = super(CheckboxInput, self).validation_constraints
            validation_constraint = validation_constraints.get_constraint_named('required')
            applicable_constraints.append(validation_constraint)
        return applicable_constraints

    def get_value_from_input(self, input_values):
        if self.name in input_values:
            return self.bound_field.true_value
        return self.bound_field.false_value


class CheckboxSelectInput(PrimitiveInput):
    """An Input that lets the user select more than one :class:`reahl.component.modelinterface.Choice` from a
       list of valid ones shown as checkboxes.

       :param form: (See :class:`~reahl.web.ui.Input`)
       :param bound_field: (See :class:`~reahl.web.ui.Input`)
       :keyword name: An optional name for this input (overrides the default).

       .. versionadded:: 4.0

       .. versionchanged:: 4.1
          Added `name`        
    """
    choice_type = 'checkbox'
    allowed_field_types = [MultiChoiceField]
    def __init__(self, form, bound_field, name=None):
        if not isinstance(bound_field, *self.allowed_field_types):
            raise ProgrammerError('%s is not allowed to be used with %s' % (bound_field.__class__, self.__class__))
        self.added_choices = []
        super(CheckboxSelectInput, self).__init__(form, bound_field, name=name)


    @property
    def html_control(self):
        # Note: seems like the html_control is only used ever to target this thing via css_id
        #       when you do <label for=> and for use in jquery selectors that target this input.
        #       Feels wrong in this case to use added_choices[0], should rather be the enclosing
        #       Div, which is not an html control. Naming issue? Also a single test breaks if
        #       we do change this: reahl/web_dev/bootstrap/test_popup.py
        return self.added_choices[0] if not self.bound_field.allows_multiple_selections else None

    @property
    def includes_label(self):
        return False

    @property
    def jquery_selector(self):
        return '%s.closest("div")' % self.html_control.jquery_selector

    def create_html_widget(self):
        main_element = self.create_main_element()
        for choice in self.bound_field.flattened_choices:
            self.added_choices.append(self.add_choice_to(main_element, choice))
        return main_element

    def is_choice_selected(self, value):
        return value in self.value

    def get_value_from_input(self, input_values):
        if self.bound_field.allows_multiple_selections:
            return input_values.get(self.name, [])
        else:
            return input_values.get(self.name, [''])[0]

    def create_main_element(self):
        main_element = Div(self.view)
        main_element.append_class('reahl-checkbox-input')
        return main_element

    def add_choice_to(self, widget, choice):
        return widget.add_child(SingleChoice(self, choice))


class ButtonInput(PrimitiveInput):
    def __init__(self, form, event, name=None):
        super(ButtonInput, self).__init__(form, event, name=name)
        if not self.controller.has_event_named(event.name):
            raise ProgrammerError('no Event/Transition available for name %s' % event.name)
        try:
            event.validate_default()
        except ValidationConstraint as ex:
            message = 'Arguments for %s are not valid: %s' % (event, ex)
            message += '\n(did you forget to call .with_arguments() on an Event sent to a ButtonInput?)'
            raise ProgrammerError(message)

    @property
    def name(self):
        return 'event.%s%s' % (super(ButtonInput, self).name, self.query_encoded_arguments)

    @property
    def validation_constraints(self):
        return ValidationConstraintList([])

    def is_event(self, input_name):
        return input_name.find('?') > 0

    def canonicalise_input(self, input_name):
        [name_part, query_part] = input_name.split('?')
        if self.name.startswith('%s?' % name_part):
            incoming_arguments = '?%s' % query_part
            canonical_input = self.bound_field.unparse_input(self.bound_field.parse_input(incoming_arguments))
            return '%s%s' % (name_part, canonical_input)
        return None

    def get_value_from_input(self, input_values):
        canonicalised_inputs = [self.canonicalise_input(i) for i in input_values.keys()
                                                           if self.is_event(i)]

        if self.name in canonicalised_inputs:
            return self.query_encoded_arguments
        else:
            return ''

    @property
    def query_encoded_arguments(self):
        return self.bound_field.as_input() or '?'

    @property
    def label(self):
        return self.bound_field.label

    @property
    def value(self):
        return self.label

    def get_ocurred_event(self):
        if self.bound_field.occurred:
            return self.bound_field
        return None

    def create_html_widget(self):
        return HTMLInputElement(self, 'submit')


class Label(HTMLElement):
    """A label for an Input.

       If `for_input` is given, the Label will only be visible if for_input is visible.

       .. admonition:: Styling

          Rendered as an HTML <label> element.

       :param view: (See :class:`reahl.web.fw.Widget`)
       :keyword text: If given, used as the text for the label.
       :keyword for_input: If given, the :class:`~reahl.web.ui.Input` to which this Label applies (its `.label` is also used as text).
       :keyword css_id: (See :class:`reahl.web.ui.HTMLElement`)

       .. versionchanged:: 3.2
          Added the for_input keyword argument.
    """
    def __init__(self, view, text=None, for_input=None, css_id=None):
        super(Label, self).__init__(view, 'label', children_allowed=True, css_id=css_id)
        self.for_input = for_input
        if self.for_input and self.for_input.html_control and not self.for_input.html_control.css_id_is_set:
            self.for_input.html_control.generate_random_css_id()
        if text or for_input:
            self.text_node = self.add_child(TextNode(view, text or for_input.label))

    @property
    def visible(self):
        if self.for_input:
            return self.for_input.visible
        else:
            return super(Label, self).visible

    @property
    def attributes(self):
        attributes = super(Label, self).attributes
        if self.for_input and self.for_input.html_control:
            attributes.set_to('for', self.for_input.html_control.css_id)
        return attributes


class ActiveStateAttributes(DelegatedAttributes):
    def __init__(self, widget, attribute_name='class', active_value='active', inactive_value=None):
        super(ActiveStateAttributes, self).__init__()
        self.widget = widget
        self.attribute_name = attribute_name
        self.active_value = active_value
        self.inactive_value = inactive_value

    def set_attributes(self, attributes):
        super(ActiveStateAttributes, self).set_attributes(attributes)

        if self.widget.is_active and self.active_value:
            attributes.add_to(self.attribute_name, [self.active_value])
        elif not self.widget.is_active and self.inactive_value:
            attributes.add_to(self.attribute_name, [self.inactive_value])


class SimpleFileInput(PrimitiveInput):
    """An Input for selecting a single file which will be uploaded once the user clicks on any :class:`Button`
       associated with the same :class:`Form` as this Input.

       .. admonition:: Styling

          Represented in HTML by an <input type="file"> element. Can have attribute multiple set,
          if allowed by the `bound_field`.

       :param form: (See :class:`~reahl.web.ui.Input`)
       :param bound_field: (See :class:`~reahl.web.ui.Input`, must be of type :class:`reahl.component.modelinterface.FileField`
       :keyword name: (See :class:`~reahl.web.ui.PrimitiveInput`)

       .. versionchanged:: 4.1
          Added `name`       
    """
    is_for_file = True

    def __init__(self, form, bound_field, name=None):
        super(SimpleFileInput, self).__init__(form, bound_field, name=name)

    def create_html_widget(self):
        file_input = HTMLInputElement(self, 'file')
        if self.allow_multiple:
            file_input.set_attribute('multiple', 'multiple')
        return file_input

    def get_value_from_input(self, input_values):
        field_storages = input_values.get(self.name, [])

        return [UploadedFile(six.text_type(field_storage.filename), field_storage.file.read(), six.text_type(field_storage.type))
                 for field_storage in field_storages
                 if field_storage not in ('', b'')]

    @property
    def allow_multiple(self):
        return self.bound_field.allow_multiple

    @property
    def value(self):
        return ''

    @property
    def persisted_exception_class(self):
        return self.form.persisted_exception_class

    def prepare_input(self):
        previous_exception = self.persisted_exception_class.get_exception_for_input(self.form, self.name)
        if previous_exception is not None:
            self.bound_field.validation_error = previous_exception
            self.bound_field.input_status = 'invalidly_entered'

    def persist_input(self, input_values):
        if self.get_input_status() == 'invalidly_entered':
            self.persisted_exception_class.new_for_form(self.form, input_name=self.name, exception=self.bound_field.validation_error)


class UniqueFilesConstraint(ValidationConstraint):
    name = 'uniquefiles'
    def __init__(self, form=None, input_name=None, error_message=None):
        error_message = error_message or _('uploaded files should all have different names')
        super(UniqueFilesConstraint, self).__init__(error_message=error_message)
        self.form = form
        self.input_name = input_name

    def validate_input(self, unparsed_input):
        assert (self.form is not None) and (self.field is not None)
        config = ExecutionContext.get_context().config
        persisted_file_class = config.web.persisted_file_class
        for f in unparsed_input:
            if persisted_file_class.is_uploaded_for_form(self.form, self.input_name, f.filename):
                raise self

    def __reduce__(self):
        reduced = super(UniqueFilesConstraint, self).__reduce__()
        pickle_dict = reduced[2]
        del pickle_dict['form']
        return reduced


class Caption(HTMLElement):
    """An HTML caption element.

       .. admonition:: Styling

          Renders as an HTML <caption> element.

       :param view: (See :class:`reahl.web.fw.Widget`)
       :keyword text: Text to be displayed inside the caption element.
       :keyword css_id: (See :class:`reahl.web.ui.HTMLElement`)

    """
    def __init__(self, view, text=None, css_id=None):
        super(Caption, self).__init__(view, 'caption', children_allowed=True, css_id=css_id)
        if text is not None:
            self.add_child(TextNode(view, text))


class Col(HTMLElement):
    """An HTML col element, defines a column in a table.

       :param view: (See :class:`reahl.web.fw.Widget`)
       :keyword span: The number of columns spanned by this column.
       :keyword css_id: (See :class:`reahl.web.ui.HTMLElement`)

    """
    def __init__(self, view, span=None, css_id=None):
        super(Col, self).__init__(view, 'col', children_allowed=False, css_id=css_id)
        if span:
            self.set_attribute('span', span)


class ColGroup(HTMLElement):
    """An HTML colgroup element, defines a group of columns in a table.

       :param view: (See :class:`reahl.web.fw.Widget`)
       :keyword span: The number of columns spanned by this group.
       :keyword css_id: (See :class:`reahl.web.ui.HTMLElement`)

    """
    def __init__(self, view, span=None, css_id=None):
        super(ColGroup, self).__init__(view, 'colgroup', children_allowed=True, css_id=css_id)
        if span:
            self.set_attribute('span', span)

Colgroup = ColGroup

class Thead(HTMLElement):
    """An HTML thead element. Contains the header of the table columns.

       :param view: (See :class:`reahl.web.fw.Widget`)
       :keyword css_id: (See :class:`reahl.web.ui.HTMLElement`)

    """
    def __init__(self, view, css_id=None):
        super(Thead, self).__init__(view, 'thead', children_allowed=True, css_id=css_id)


class Tfoot(HTMLElement):
    """An HTML tfoot element. Contains the footer of the table columns.

       :param view: (See :class:`reahl.web.fw.Widget`)
       :keyword css_id: (See :class:`reahl.web.ui.HTMLElement`)

    """
    def __init__(self, view, css_id=None):
        super(Tfoot, self).__init__(view, 'tfoot', children_allowed=True, css_id=css_id)


class Tbody(HTMLElement):
    """An HTML tbody element. Contains the rows with data in the table.

       :param view: (See :class:`reahl.web.fw.Widget`)
       :keyword css_id: (See :class:`reahl.web.ui.HTMLElement`)

    """
    def __init__(self, view, css_id=None):
        super(Tbody, self).__init__(view, 'tbody', children_allowed=True, css_id=css_id)


class Tr(HTMLElement):
    """An HTML tr element represents one row of data in a table.

       :param view: (See :class:`reahl.web.fw.Widget`)
       :keyword css_id: (See :class:`reahl.web.ui.HTMLElement`)

    """
    def __init__(self, view, css_id=None):
        super(Tr, self).__init__(view, 'tr',children_allowed=True, css_id=css_id)


class Cell(HTMLElement):
    def __init__(self, view, html_tag_name, rowspan=None, colspan=None, css_id=None):
        super(Cell, self).__init__(view, html_tag_name, children_allowed=True, css_id=css_id)
        if rowspan:
            self.set_attribute('rowspan', rowspan)
        if colspan:
            self.set_attribute('colspan', colspan)


class Th(Cell):
    """An HTML th element - a single cell heading for a column of a table.

       :param view: (See :class:`reahl.web.fw.Widget`)
       :keyword rowspan: The number of rows this table cell should span.
       :keyword colspan: The number of columns this table cell should span.
       :keyword css_id: (See :class:`reahl.web.ui.HTMLElement`)

    """
    def __init__(self, view,  rowspan=None, colspan=None, css_id=None):
        super(Th, self).__init__(view, 'th', rowspan=rowspan, colspan=colspan, css_id=css_id)


class Td(Cell):
    """An HTML td element - a single cell of data inside a row of a table.

       :param view: (See :class:`reahl.web.fw.Widget`)
       :keyword rowspan: The number of rows this table cell should span.
       :keyword colspan: The number of columns this table cell should span.
       :keyword css_id: (See :class:`reahl.web.ui.HTMLElement`)

    """
    def __init__(self, view, rowspan=None, colspan=None, css_id=None):
        super(Td, self).__init__(view, 'td', rowspan=rowspan, colspan=colspan, css_id=css_id)


class DynamicColumn(object):
    """DynamicColumn defines a logical column of a table, specifying how its heading will be
       rendered, and how the cell in this column will be displayed for each data item in the
       table.

       :param make_heading_or_string: A string to be used as heading for this column, or \
              a single-argument callable that will be called (passing the current view) in \
              order to compute a Widget to be displayed as heading of the column.
       :param make_widget: A callable that takes two arguments: the current view, and an item \
              of data of the current table row. It will be called to compute a Widget \
              to be displayed in the current column for the given data item.
       :keyword sort_key: If specified, this value will be passed to sort() for sortable tables.
    """
    def __init__(self, make_heading_or_string, make_widget, sort_key=None):
        if isinstance(make_heading_or_string, six.string_types):
            def make_span(view):
                return Span(view, text=make_heading_or_string)
            self.make_heading_widget = make_span
        else:
            self.make_heading_widget = make_heading_or_string

        self.make_widget = make_widget
        self.sort_key = sort_key

    def heading_as_widget(self, view):
        return self.make_heading_widget(view)

    def as_widget(self, view, item):
        return self.make_widget(view, item)

    def with_overridden_heading_widget(self, make_heading_widget):
        new_column = copy.copy(self)
        new_column.make_heading_widget = make_heading_widget
        return new_column


class StaticColumn(DynamicColumn):
    """StaticColumn defines a column whose heading and contents are derived from the given field.

       :param field: The :class:`Field` that defines the heading for this column, and which \
              will also be used to get the data to be displayed for each row in this column.
       :param attribute_name: The name of the attribute to which `field` should be bound to \
              on each data item when rendering this column.
       :keyword sort_key: If specified, this value will be passed to sort() for sortable tables.
    """
    def __init__(self, field, attribute_name, sort_key=None):
        super(StaticColumn, self).__init__(field.label, self.make_text_node, sort_key=sort_key)
        self.field = field
        self.attribute_name = attribute_name

    def make_text_node(self, view, item):
        field = self.field.copy()
        field.bind(self.attribute_name, item)
        return TextNode(view, field.as_input())


class Table(HTMLElement):
    """An HTML table element: data displayed on columns and rows.

       :param view: (See :class:`reahl.web.fw.Widget`)
       :keyword caption_text: If text is given here, a caption will be added to the table containing the caption text.
       :keyword summary:  A textual summary of the contents of the table which is not displayed visually, \
                but may be used by a user agent for accessibility purposes.
       :keyword css_id: (See :class:`reahl.web.ui.HTMLElement`)

    """
    def __init__(self, view, caption_text=None, summary=None, css_id=None):
        super(Table, self).__init__(view, 'table', children_allowed=True, css_id=css_id)
        self.has_data = False
        if caption_text:
            self.add_child(Caption(view, text=caption_text))
        if summary:
            self.set_attribute('summary', '%s' % summary)

    def with_data(self, columns, items):
        """Populate the table with the given data. Data is arranged into columns as
           defined by the list of :class:`DynamicColumn` or :class:`StaticColumn` instances passed in.

           :param columns: The :class:`DynamicColumn` instances that define the contents of the table.
           :param items: A list containing objects represented in each row of the table.
        """
        if self.has_data:
            raise ProgrammerError('This table has already been populated.')
        self.has_data = True
        self.create_header_columns(columns)
        self.create_rows(columns, items)
        return self

    def create_header_columns(self, columns):
        table_header = self.get_or_create_header()
        header_tr = table_header.add_child(Tr(self.view))
        for column_number, column in enumerate(columns):
            column_th = header_tr.add_child(Th(self.view))
            column_th.add_child(column.heading_as_widget(self.view))

    def get_or_create_header(self):
        return self.thead or self.add_child(Thead(self.view))

    @property
    def thead(self):
        for child in self.contained_widgets():
            if isinstance(child, Thead):
                return child
        return None

    def create_rows(self, columns, items):
        body = self.add_child(Tbody(self.view))
        for item in items:
            row = body.add_child(Tr(self.view))
            for column in columns:
                row_td = row.add_child(Td(self.view))
                row_td.add_child(column.as_widget(self.view, item))<|MERGE_RESOLUTION|>--- conflicted
+++ resolved
@@ -22,11 +22,8 @@
 
 import time
 from string import Template
-<<<<<<< HEAD
 import json
 import collections
-=======
->>>>>>> f070a02e
 import copy
 import re
 import six
