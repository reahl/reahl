--- conflicted
+++ resolved
@@ -1192,14 +1192,10 @@
         super(Input, self).__init__(form.view, read_check=bound_field.can_read, write_check=bound_field.can_write)
         self.add_wrapped_input()
 
-<<<<<<< HEAD
     def __str__(self):
         return '<%s name=%s>' % (self.__class__.__name__, self.name)
 
-    def set_wrapped_widget(self, wrapped_widget):
-=======
     def set_wrapped_widget(self, wrapped_widget): #xxx should perhaps return the input???
->>>>>>> 9edaeccc
         self.wrapped_widget = wrapped_widget
         
     def append_class(self, css_class):
