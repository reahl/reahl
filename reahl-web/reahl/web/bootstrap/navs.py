# Copyright 2015, 2016 Reahl Software Services (Pty) Ltd. All rights reserved.
#-*- encoding: utf-8 -*-
#
#    This file is part of Reahl.
#
#    Reahl is free software: you can redistribute it and/or modify
#    it under the terms of the GNU Affero General Public License as
#    published by the Free Software Foundation; version 3 of the License.
#
#    This program is distributed in the hope that it will be useful,
#    but WITHOUT ANY WARRANTY; without even the implied warranty of
#    MERCHANTABILITY or FITNESS FOR A PARTICULAR PURPOSE.  See the
#    GNU Affero General Public License for more details.
#
#    You should have received a copy of the GNU Affero General Public License
#    along with this program.  If not, see <http://www.gnu.org/licenses/>.

"""
.. versionadded:: 3.2

A Bootstrap "Nav" is a navigation menu: a list of items that are
links to other Views. Navs can also have a second level so that if you
click on an item, a dropdown list of vertically stacked options
appear.

This module contains the necessary Widgets and Layouts to create and
style Bootstrap Navs.


.. versionchanged:: 4.0
   Moved Menu here from reahl.web.ui.
   Removed the .add_item and add_submenu methods in favour of .add_a,.add_bookmark,.add_dropdown methods.

"""
from __future__ import print_function, unicode_literals, absolute_import, division

import six

import re

from babel import UnknownLocaleError, Locale

from reahl.component.eggs import ReahlEgg
from reahl.component.exceptions import ProgrammerError
from reahl.component.modelinterface import exposed, Field
<<<<<<< HEAD
from reahl.web.fw import Layout, Bookmark, WebExecutionContext
from reahl.web.ui import AccessRightAttributes, ActiveStateAttributes, HTMLWidget, HTMLAttributeValueOption
=======
from reahl.component.context import ExecutionContext
from reahl.web.fw import Layout, Bookmark, Url
from reahl.web.ui import AccessRightAttributes, ActiveStateAttributes, HTMLWidget
>>>>>>> 35ad5488
from reahl.web.bootstrap.ui import Div, Span, A, Ul, Li


class Menu(HTMLWidget):
    """A visual menu that lists a number of Views to which the user can choose to go to.

       .. admonition:: Styling

          Rendered as a <ul class="reahl-menu"> element that contains a <li> for each MenuItem.

       :param view: (See :class:`reahl.web.fw.Widget`)

       .. versionchanged:: 3.2
          Deprecated use of `a_list` and changed it temporarily to a keyword argument for backwards compatibility.
          Deprecated css_id keyword argument.
          Deprecated the `from_xxx` methods and added `with_xxx` replacements to be used after construction.
          Deprecated `add_item` and replaced it with `add_submenu`.
          Added a number of `add_xxx` methods for adding items from different sources.
       .. versionchanged:: 4.0
          Removed deprecated a_list and css_id
    """
    def __init__(self, view):
        super(Menu, self).__init__(view)
        self.menu_items = []
        self.create_html_representation()

    def create_html_representation(self):
        ul = self.add_child(Ul(self.view))
        self.set_html_representation(ul)
        ul.append_class('reahl-menu')
        return ul

    def with_bookmarks(self, bookmark_list):
        """Populates this Menu with a MenuItem for each Bookmark given in `bookmark_list`.

           Answers the same Menu.

           .. versionadded: 3.2
        """
        for bookmark in bookmark_list:
            self.add_bookmark(bookmark)
        return self

    def with_languages(self):
        """Populates this Menu with a MenuItem for each available language.

           Answers the same Menu.

           .. versionadded: 3.2
        """
        context = ExecutionContext.get_context()
        supported_locales = ReahlEgg.get_languages_supported_by_all(context.config.reahlsystem.root_egg)
        for locale in supported_locales:
            try:
                language_name = Locale.parse(locale).display_name
            except UnknownLocaleError:
                language_name = locale

            bookmark = self.view.as_bookmark(description=language_name, locale=locale)
            bookmark.exact = True
            self.add_bookmark(bookmark)
        return self

    def with_a_list(self, a_list):
        """Populates this Menu with a MenuItem for each :class:`A` in `a_list`.

           Answers the same Menu.

           .. versionadded: 3.2
        """
        for a in a_list:
            self.add_a(a)
        return self

    def add_bookmark(self, bookmark, active_regex=None):
        """Adds a MenuItem for the given :class:`Bookmark` to this Menu'.

           Answers the added MenuItem.

           .. versionadded: 3.2
        """
        return self.add_a(A.from_bookmark(self.view, bookmark), active_regex=active_regex, exact_match=bookmark.exact)

    def add_a(self, a, active_regex=None, exact_match=None):
        """Adds an :class:`A` as a MenuItem.

           Answers the added MenuItem.

           .. versionadded: 3.2
        """
        menu_item = MenuItem(self.view, a, active_regex=active_regex, exact_match=exact_match)
        self.menu_items.append(menu_item)
        self.add_html_for_item(menu_item)
        return menu_item

    def add_html_for_item(self, item):
        li = self.html_representation.add_child(Li(self.view))
        li.add_child(item.a)
        item.set_html_representation(li)
        return li


class MenuItem(HTMLWidget):
    """One item in a Menu. Different kinds of Menu render their items differently.

       :param view: (See :class:`reahl.web.fw.Widget`)
       :param a: The :class:`A` to use as link.
       :keyword active_regex: If the href of `a` matches this regex, the MenuItem is deemed active.
       :keyword exact_match: (See :meth:`reahl.web.fw.Url.is_currently_active`)

       .. versionchanged:: 4.0
          Removed from_bookmark and css_id keyword argument.
    """
    def __init__(self, view, a, active_regex=None, exact_match=False):
        super(MenuItem, self).__init__(view)
        self.view = view
        self.exact_match = exact_match
        self.a = a
        self.active_regex = active_regex
        self.force_active = False
        self.is_active_callable = self.default_is_active

    def set_active(self):
        self.force_active = True

    def determine_is_active_using(self, is_active_callable):
        self.is_active_callable = is_active_callable

    @property
    def is_active(self):
        return self.is_active_callable()

    def default_is_active(self):
        if self.force_active:
            return True
        if not self.active_regex:
            return self.a.href and self.a.href.is_currently_active(exact_path=self.exact_match)
        return re.match(self.active_regex, self.view.relative_path)


class Nav(Menu):
    """A Nav is a navigation menu, with items a user can click on to transition to 
    possibly different Views. Individual Items visually indicate whether they
    are active or disabled.

    .. note:: Don't be confused

       This, the :class:`reahl.web.bootstrap.navs.Nav` is not the same thing as a simple
       HTML-level :class:`reahl.web.bootstrap.ui.Nav`!

    :param view: (See :class:`~reahl.web.fw.Widget`)
    """
    def __init__(self, view):
        self.open_item = None
        super(Nav, self).__init__(view)

    @exposed
    def query_fields(self, fields):
        fields.open_item = Field(required=False, default=None)

    def create_html_representation(self):
        ul = super(Nav, self).create_html_representation()
        ul.append_class('nav')
        return ul
    
    def add_dropdown(self, title, dropdown_menu, drop_up=False, query_arguments=None):
        """Adds the dropdown_menu :class:`DropdownMenu` to this Nav. It appears as the
        top-level item with text `title`.

        :keyword drop_up: If True, the dropdown will drop upwards from its item, instead of down.
        :keyword query_arguments: (For internal use)
        """
        if query_arguments is None:
            query_arguments = {}
        if self.open_item == title:
            extra_query_arguments = {'open_item': ''}
        else:
            extra_query_arguments = {'open_item': title}
        extra_query_arguments.update(query_arguments)

        bookmark = Bookmark.for_widget(title, query_arguments=extra_query_arguments).on_view(self.view)
        submenu = MenuItem(self.view, A.from_bookmark(self.view, bookmark))
        self.menu_items.append(submenu)

        li = self.add_html_for_item(submenu)
        li.add_child(dropdown_menu)

        if self.open_item == title:
            li.append_class('open')
        submenu.a.append_class('dropdown-toggle')
        submenu.a.set_attribute('data-toggle', 'dropdown')
        submenu.a.set_attribute('data-target', '-')
        submenu.a.set_attribute('role', 'button')
        submenu.a.set_attribute('aria-haspopup', 'true')

        submenu.a.add_child(Span(self.view)).append_class('caret')
        li.append_class('drop%s' % ('up' if drop_up else 'down'))
        return submenu

    def add_html_for_item(self, item):
        li = super(Nav, self).add_html_for_item(item)
        li.append_class('nav-item')
        item.a.append_class('nav-link')
        item.a.add_attribute_source(ActiveStateAttributes(item, active_class='active'))
        item.a.add_attribute_source(AccessRightAttributes(item.a, disabled_class='disabled'))
        return li


class HorizontalAlignmentOrFill(HTMLAttributeValueOption):
    valid_options = ['justify-content-center', 'justify-content-end', 'nav-fill', 'nav-justified']

    def __init__(self, name):
        super(HorizontalAlignmentOrFill, self).__init__(name, name is not None,
                                                        constrain_value_to=self.valid_options)


class NavLayout(Layout):
    def __init__(self, key=None, horizontal_alignment_or_fill=None):
        super(NavLayout, self).__init__()
        self.horizontal_alignment_or_fill = HorizontalAlignmentOrFill(horizontal_alignment_or_fill)
        self.key = key

    @property
    def additional_css_class(self):
        return 'nav-%ss' % self.key

    def customise_widget(self):
        super(NavLayout, self).customise_widget()
        if self.key:
            self.widget.append_class(self.additional_css_class)
        if self.horizontal_alignment_or_fill.is_set:
            self.widget.append_class(self.horizontal_alignment_or_fill.as_html_snippet())


class PillLayout(NavLayout):
    """This Layout makes a Nav appear as horizontally or vertically arranged pills (buttons).

    :keyword stacked: If True, the pills are stacked vertically.
    :keyword horizontal_alignment_or_fill: Optional. how the space must be filled with the items. If omitted, the
                    items will be left aligned.
                    (One of: justify-content-center, justify-content-end, nav-fill, nav-justified)
    """
    def __init__(self, stacked=False, horizontal_alignment_or_fill=None):
        super(PillLayout, self).__init__(key='pill', horizontal_alignment_or_fill=horizontal_alignment_or_fill)
        if all([stacked, horizontal_alignment_or_fill]):
            raise ProgrammerError('Pills must be stacked or horizontal, but not both')
        self.stacked = stacked

    def customise_widget(self):
        super(PillLayout, self).customise_widget()
        if self.stacked:
            self.widget.append_class('flex-column')


class TabLayout(NavLayout):
    """This Layout makes a Nav appear as horizontal tabs.

    :keyword horizontal_alignment_or_fill: Optional. how the space must be filled with the items. If omitted, the
                    items will be left aligned.
                    (One of: justify-content-center, justify-content-end, nav-fill, nav-justified)
    """
    def __init__(self, horizontal_alignment_or_fill=None):
        super(TabLayout, self).__init__(key='tab', horizontal_alignment_or_fill=horizontal_alignment_or_fill)


class DropdownMenu(Menu):
    """A second-level menu that can be added to a Nav."""
    def create_html_representation(self):
        div = self.add_child(Div(self.view))
        self.set_html_representation(div)
        div.append_class('dropdown-menu')
        return div

    def add_html_for_item(self, item):
        self.html_representation.add_child(item.a)
        item.a.append_class('dropdown-item')
        item.a.add_attribute_source(ActiveStateAttributes(item, active_class='active'))
        item.a.add_attribute_source(AccessRightAttributes(item.a, disabled_class='disabled'))
        item.set_html_representation(item.a)
        return item.a

    def add_divider(self):
        divider = self.html_representation.add_child(Div(self.view))
        divider.append_class('dropdown-divider')
        return divider


class DropdownMenuLayout(Layout):
    """Changes a DropdownMenu alignment.

    :keyword align_right: If True, align the dropdown to the right side of its parent item, else to the left.
    """
    def __init__(self, align_right=False):
        super(DropdownMenuLayout, self).__init__()
        self.align_right = align_right

    def customise_widget(self):
        if self.align_right:
            self.widget.append_class('dropdown-menu-right')
<|MERGE_RESOLUTION|>--- conflicted
+++ resolved
@@ -43,14 +43,9 @@
 from reahl.component.eggs import ReahlEgg
 from reahl.component.exceptions import ProgrammerError
 from reahl.component.modelinterface import exposed, Field
-<<<<<<< HEAD
-from reahl.web.fw import Layout, Bookmark, WebExecutionContext
-from reahl.web.ui import AccessRightAttributes, ActiveStateAttributes, HTMLWidget, HTMLAttributeValueOption
-=======
 from reahl.component.context import ExecutionContext
 from reahl.web.fw import Layout, Bookmark, Url
-from reahl.web.ui import AccessRightAttributes, ActiveStateAttributes, HTMLWidget
->>>>>>> 35ad5488
+from reahl.web.ui import AccessRightAttributes, ActiveStateAttributes, HTMLWidget, HTMLAttributeValueOption
 from reahl.web.bootstrap.ui import Div, Span, A, Ul, Li
 
 
@@ -216,15 +211,13 @@
         ul.append_class('nav')
         return ul
     
-    def add_dropdown(self, title, dropdown_menu, drop_up=False, query_arguments=None):
+    def add_dropdown(self, title, dropdown_menu, drop_up=False, query_arguments={}):
         """Adds the dropdown_menu :class:`DropdownMenu` to this Nav. It appears as the
         top-level item with text `title`.
 
         :keyword drop_up: If True, the dropdown will drop upwards from its item, instead of down.
         :keyword query_arguments: (For internal use)
         """
-        if query_arguments is None:
-            query_arguments = {}
         if self.open_item == title:
             extra_query_arguments = {'open_item': ''}
         else:
