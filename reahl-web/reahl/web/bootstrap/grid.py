# Copyright 2015, 2016 Reahl Software Services (Pty) Ltd. All rights reserved.
#-*- encoding: utf-8 -*-
#
#    This file is part of Reahl.
#
#    Reahl is free software: you can redistribute it and/or modify
#    it under the terms of the GNU Affero General Public License as
#    published by the Free Software Foundation; version 3 of the License.
#
#    This program is distributed in the hope that it will be useful,
#    but WITHOUT ANY WARRANTY; without even the implied warranty of
#    MERCHANTABILITY or FITNESS FOR A PARTICULAR PURPOSE.  See the
#    GNU Affero General Public License for more details.
#
#    You should have received a copy of the GNU Affero General Public License
#    along with this program.  If not, see <http://www.gnu.org/licenses/>.

""".. versionadded:: 3.2

This module contains tools for controlling how elements are positioned.

The main tool here is an invisible layout grid which changes depending
on the size of the device being used to browse. The module also contains
several other related tools.

When creating a visual layout it is often useful to arrange elements
on an invisible grid. The tools here allows building such a grid, but
with a twist: the grid can resize depending on the size of the device
that is used to view it.

User devices come in a wide range of sizes. In order to be able
to change a layout depending on the size of a device, devices are classified
into several device classes: 'xs' (extra small), 'sm' (small), 'md'(medium),
'lg' (large), 'xl' (extra large).

Whenever you need to specify a size for Bootstrap grid element, you
can specify the size that element should have *for each class of device*.

Bootstrap's grid system works on units of 1/12th the size of a given
parent width. A size for a particular device class is thus an integer
denoting a size in 1/12ths of its container's width.
"""
from __future__ import print_function, unicode_literals, absolute_import, division
import six

from collections import OrderedDict
import copy

from reahl.component.exceptions import ProgrammerError
from reahl.component.exceptions import arg_checks, IsInstance
from reahl.web.fw import Layout
from reahl.web.ui import Div, Slot


class Container(Layout):
    """A Container Layout manages the positioning of the main areas of
    a page. By default it ensures that the HTMLElement it is used with to be
    has a size that stays at a fixed width per device class and that it stays
    centered in the horizontal.

    Using a Container is compulsory if you want to make use of a
    ColumnLayout.

    :keyword fluid: If True, the container fills the entire available width.

    """
    def __init__(self, fluid=False):
        super(Container, self).__init__()
        self.fluid = fluid

    def customise_widget(self):
        container_class = 'container'
        if self.fluid:
            container_class = 'container-fluid'
        self.widget.append_class(container_class)


class DeviceClass(object):
    device_classes = ['xs', 'sm', 'md', 'lg', 'xl']

    def __init__(self, name):
        self.name = name
        if not name in self.device_classes:
            raise ProgrammerError('Invalid device class name: %s, should be one of %s' % (name, ','.join(self.device_classes)))

    def __eq__(self, other):
        return self.name == other.name

    def __hash__(self):
        return hash(self.name)

    @property
    def one_smaller(self):
        index_of_one_smaller_class = self.device_classes.index(self.name) - 1
        if index_of_one_smaller_class < 0:
            return None
        return DeviceClass(self.device_classes[index_of_one_smaller_class])

    @property
    def all_smaller(self):
        return [DeviceClass(i) for i in self.device_classes[:self.device_classes.index(self.name)]]

    @classmethod
    def all_classes(cls):
        return [DeviceClass(i) for i in DeviceClass.device_classes]

    def as_combined_css_class(self, before_parts, after_parts):
        parts = before_parts + list(filter(None, [None if self.name == 'xs' else self.name])) + after_parts
        return '-'.join(parts)


class ResponsiveOption(object):
    def __init__(self, allowed_options, prefix=None, xs=None, sm=None, md=None, lg=None, xl=None):
        self.prefix = prefix
        self.allowed_options = allowed_options
        all_options = {'xs':xs, 'sm':sm, 'md':md, 'lg':lg, 'xl':xl}
        self.device_options = {DeviceClass(device_class_name): option_value for (device_class_name, option_value) in all_options.items() if option_value}
        if not all([i in self.allowed_options for i in self.device_options.values()]):
            raise ProgrammerError('Illegal option. Allowed options: %s, got: %s' % (self.allowed_options, self.device_options))

    def __len__(self):
        return self.device_options.__len__()

    def add_css_classes(self, html_widget, prefix=None):
        classes = []
        for device_class, value in self.device_options.items():
<<<<<<< HEAD
            prefix_to_use = prefix or self.prefix
            html_widget.append_class(device_class.as_combined_css_class([prefix_to_use] if prefix_to_use else [],
                                                                        [six.text_type(value)] if value is not True else []))

=======
            css_class = device_class.as_combined_css_class(list(filter(None, [prefix or self.prefix])),
                                                           [six.text_type(value)])
            html_widget.append_class(css_class)
            classes.append(css_class)
        return classes
>>>>>>> 79b92fee


class ContentJustification(ResponsiveOption):
    """Specifies how elements should be spaced horizontally inside a parent.

    For each device size specify alignment as one of:
      * 'start': to align at the start.
      * 'end': to align at the end.
      * 'center': to align in the center of available space.
      * 'between': distribute all empty space evenly between items, but with no space before the first element or after the last element.
      * 'around': distribute all empty space evenly between items, including before the first element and after the last element.

    :keyword xs: Alignment to use if the device is extra small.
    :keyword sm: Alignment to use if the device is small.
    :keyword md: Alignment to use if the device is medium.
    :keyword lg: Alignment to use if the device is large.
    :keyword xl: Alignment to use if the device is extra large.

    .. versionadded: 4.0
    """
    def __init__(self, **kwargs):
        super(ContentJustification, self).__init__(['start', 'center', 'end', 'between', 'around'], prefix='justify-content', **kwargs)


class Alignment(ResponsiveOption):
    """Specifies how elements should be aligned vertically inside a parent.

    For each device size specify alignment as one of:
      * 'start': to align at the top.
      * 'end': to align at the bottom.
      * 'center': to align in the center of available space.
      * 'baseline': to align with the bottom of the first text line of neighbouring elements.
      * 'stretch': stretches to fill all vertical space.

    :keyword xs: Alignment to use if the device is extra small.
    :keyword sm: Alignment to use if the device is small.
    :keyword md: Alignment to use if the device is medium.
    :keyword lg: Alignment to use if the device is large.
    :keyword xl: Alignment to use if the device is extra large.

    .. versionadded: 4.0
    """
    def __init__(self, **kwargs):
        super(Alignment, self).__init__(['start', 'end', 'center', 'baseline', 'stretch'], **kwargs)

    def add_css_classes(self, html_widget, prefix=None):
        if isinstance(html_widget.layout, ColumnLayout):
            scope = 'items'
        else:
            scope = 'self'

        return super(Alignment, self).add_css_classes(html_widget, prefix=prefix or 'align-%s' % scope)


class ResponsiveSize(ResponsiveOption):
    """A size used for layouts that can adapt depending on how big the user device is.

    Sizes kwargs for each device class are given as integers that denote a number of 12ths
    of the size of the container of the element being sized. Eg: 6 would mean 6 12ths, or
    1/2 the size of the container.

    If you specify a size for a device class, that size will be used for all devices of that
    class or bigger.

    It is not necessary to specify a size for every device class. By default, if a device
    class is omitted, it is assumed to be sized as per the nearest specified smaller device
    class. If there is no smaller device class, a value of 12/12ths is assumed.

    :keyword xs: Size to use if the device is extra small.
    :keyword sm: Size to use if the device is small.
    :keyword md: Size to use if the device is medium.
    :keyword lg: Size to use if the device is large.
    :keyword xl: Size to use if the device is extra large.

    """
    def __init__(self, **sizes):
        super(ResponsiveSize, self).__init__(range(1, 13), **sizes)

    def calculated_size_for(self, device_class):
        classes_that_impact = [device_class]+device_class.all_smaller
        for possible_class in reversed(classes_that_impact):
            try:
                return self.device_options[possible_class]
            except KeyError:
                pass
        return 0

    @classmethod
    def wraps_for_some_device_class(cls, all_options):
        return any([cls.wraps_for(device_class, all_options)
                   for device_class in DeviceClass.all_classes()])

    @classmethod
    def wraps_for(cls, device_class, all_options):
        return (cls.sum_sizes_for(device_class, all_options)) > 12

    @classmethod
    def sum_sizes_for(cls, device_class, all_options):
        total = 0
        for options in all_options:
            total += options.size.calculated_size_for(device_class)
            total += options.offsets.calculated_size_for(device_class)
        return total


class ColumnOptions(object):
    """Various options to change how a column should be displayed.

    :param name: The name of the column.
    :keyword size: The :class:`ResponsiveSize` of the column.
    :keyword offsets: A :class:`ResponsiveSize` representing extra space before the column.
    :keyword vertical_align: An :class:`Alignment` stating how this column should be aligned vertically in its container.

    .. versionadded: 4.0

    """
    @arg_checks(size=IsInstance(ResponsiveSize, allow_none=True),
                offsets=IsInstance(ResponsiveSize, allow_none=True),
                vertical_align=IsInstance(Alignment, allow_none=True))
    def __init__(self, name, size=None, offsets=None, vertical_align=None):
        self.name = name
        self.size = size or ResponsiveSize(xs=True)
        self.offsets = offsets or ResponsiveSize()
        self.vertical_align = vertical_align or Alignment()


class ColumnLayout(Layout):
    """A Layout that divides an element into a number of columns.

    Each positional argument passed to the constructor defines a
    column. Columns are added to the element using this Layout in the
    order they are passed to the constructor. Columns can also be
    added to the Widget later, by calling
    :meth:`ColumnLayout.add_column`.

    Each such column-defining argument to the constructor is a tuple
    of which the first element is the column name, and the second an
    instance of :class:`ColumnOptions`. Besides the size of the column,
    other adjustments can be made via :class:`ColumnOptions`.

    You can also pass the column name only (no tuple) in which case
    a default :class:`ColumnOptions` will be used.

    If an element is divided into a number of columns whose current
    combined width is wider than 12/12ths, the overrun flows to make
    an additional row.

    It is customary, for example to specify smaller sizes (ito 12ths)
    for bigger devices where you want the columns to fit in next to each
    other, but use BIGGER sizes (such as 12/12ths) for the columns for
    smaller sized devices. This has the effect that what was displayed
    as columns next to each other on the bigger device is displayed
    as "stacked" cells on a smaller device.

    By default, the smallest device classes are sized 12/12ths.

    By default, if you specify smaller column sizes for larger devices,
    but omit specifying a size for extra small (xs) devices, columns for xs
    devices are full width and thus stacked.

    .. versionchanged:: 4.0
       Each item in column_definitions can be just a string (the column name) or a tuple mapping a name to a :class:`ColumnOptions`.

    """
    def __init__(self, *column_definitions):
        super(ColumnLayout, self).__init__()
        if not all([isinstance(column_definition, six.string_types+(ColumnOptions,)) for column_definition in column_definitions]):
            raise ProgrammerError('All column definitions are expected be either a ColumnOptions object of a column name, got %s' % six.text_type(column_definitions))
        self.added_column_definitions = []
        self.add_slots = False
        self.add_gutters = True
        self.alignment = Alignment()
        self.content_justification = ContentJustification()
        self.columns = OrderedDict()  #: A dictionary containing the added columns, keyed by column name.
        self.column_definitions = OrderedDict()
        for column_definition in column_definitions:
            if isinstance(column_definition, six.string_types):
                name, options = column_definition, ColumnOptions(column_definition)
            else:
                name, options = column_definition.name, column_definition
            self.column_definitions[name] = options

    def with_slots(self):
        """Returns a copy of this ColumnLayout which will additionally add a Slot inside each added column,
           named for that column.
        """
        copy_with_slots = copy.deepcopy(self)
        copy_with_slots.add_slots = True
        return copy_with_slots

    def without_gutters(self):
        """Returns a copy of this ColumnLayout which will not display whitespace between columns.

           .. versionadded:: 4.0
        """
        copy_without_gutters = copy.deepcopy(self)
        copy_without_gutters.add_gutters = False
        return copy_without_gutters

    @arg_checks(content_justification=IsInstance(ContentJustification))
    def with_justified_content(self, content_justification):
        """Returns a copy of this ColumnLayout with justification options set on it.

           .. versionadded:: 4.0
        """
        copy_with_content_justification = copy.deepcopy(self)
        copy_with_content_justification.content_justification = content_justification
        return copy_with_content_justification

    @arg_checks(vertical_alignment=IsInstance(Alignment))
    def with_vertical_alignment(self, vertical_alignment):
        """Returns a copy of this ColumnLayout with the column alignment options set on it.

           .. versionadded:: 4.0
        """
        copy_with_alignment = copy.deepcopy(self)
        copy_with_alignment.alignment = vertical_alignment
        return copy_with_alignment

    def customise_widget(self):
        for name, options in self.column_definitions.items():
            self.add_column(options.name, size=options.size, offsets=options.offsets, vertical_align=options.vertical_align)
        self.widget.append_class('row')
        if not self.add_gutters:
            self.widget.append_class('no-gutters')
        self.alignment.add_css_classes(self.widget)
        self.content_justification.add_css_classes(self.widget)

    def add_clearfix(self, column_options):
        clearfix = self.widget.add_child(Div(self.view))
        clearfix.append_class('clearfix')
        wrapping_classes = [device_class for device_class in DeviceClass.all_classes()
                            if ResponsiveSize.wraps_for(device_class, self.added_column_definitions + [column_options])]
        if wrapping_classes:
            device_class = wrapping_classes[0]
            if device_class.one_smaller:
                clearfix.append_class(device_class.one_smaller.as_combined_css_class(['hidden'], []))
        return clearfix

    def add_column(self, name, size=None, offsets=None, vertical_align=None, column_widget=None):
        """Called to add a column with given options.

        :param name: (See :class:`ColumnOptions`)
        :keyword size: (See :class:`ColumnOptions`)
        :keyword offsets: (See :class:`ColumnOptions`)
        :keyword vertical_align: (See :class:`ColumnOptions`)
        :keyword column_widget: If given, this Widget is added as the column instead of a Div (the default).

        .. versionchanged: 4.0
           Changed to create a named column with all possible options.
        """
        column_options = ColumnOptions(name, size=size, offsets=offsets, vertical_align=vertical_align)
        if ResponsiveSize.wraps_for_some_device_class(self.added_column_definitions+[column_options]):
            self.add_clearfix(column_options)

        column = self.widget.add_child(column_widget or Div(self.view))

        column_options.size.add_css_classes(column, prefix='col')
        column_options.offsets.add_css_classes(column, prefix='offset')
        column_options.vertical_align.add_css_classes(column)

        self.added_column_definitions.append(column_options)
        self.columns[column_options.name] = column
        column.append_class('column-%s' % column_options.name)
        if self.add_slots:
            column.add_child(Slot(self.view, column_options.name))
        return column
<|MERGE_RESOLUTION|>--- conflicted
+++ resolved
@@ -124,18 +124,13 @@
     def add_css_classes(self, html_widget, prefix=None):
         classes = []
         for device_class, value in self.device_options.items():
-<<<<<<< HEAD
             prefix_to_use = prefix or self.prefix
-            html_widget.append_class(device_class.as_combined_css_class([prefix_to_use] if prefix_to_use else [],
-                                                                        [six.text_type(value)] if value is not True else []))
-
-=======
-            css_class = device_class.as_combined_css_class(list(filter(None, [prefix or self.prefix])),
-                                                           [six.text_type(value)])
+            css_class = device_class.as_combined_css_class([prefix_to_use] if prefix_to_use else [],
+                                                           [six.text_type(value)] if value is not True else [])
             html_widget.append_class(css_class)
             classes.append(css_class)
+
         return classes
->>>>>>> 79b92fee
 
 
 class ContentJustification(ResponsiveOption):
