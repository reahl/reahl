<project type="egg">
  <namespaces>
    <package name="reahl"/>
  </namespaces>
  
  <configuration locator="reahl.sqlalchemysupport:SqlAlchemyConfig"/>

  <deps purpose="run">
    <egg name="reahl-component"/>
    <egg name="reahl-bzrsupport"/>
    <thirdpartyegg name="sqlalchemy" minversion="0.9.2" maxversion="0.9.999"/>
    <thirdpartyegg name="alembic" minversion="0.6" maxversion="0.6.999"/>
  </deps>

  <deps purpose="test">
<<<<<<< HEAD
=======
    <thirdpartyegg name="nose"/>
    <egg name="reahl-sqlitesupport"/>
    <egg name="reahl-domain"/>
>>>>>>> 5effc982
    <egg name="reahl-dev"/>
    <egg name="reahl-tofu"/>
    <egg name="reahl-stubble"/>
  </deps>

  <deps purpose="build">
    <egg name="reahl-bzrsupport"/>
  </deps>

  <persisted>
    <class locator="reahl.sqlalchemysupport:SchemaVersion"/>
  </persisted>

  <migrations>
    <class locator="reahl.sqlalchemysupport.elixirmigration:ElixirToDeclarativeSqlAlchemySupportChanges"/>
  </migrations>

  <alias name="unit" command="setup -- -q nosetests -s --with-id --nologcapture --tests=reahl/sqlalchemysupport_dev -i '.*' -t"/>

  <distpackage type="sdist">
    <packageindex repository="devpi"/>
  </distpackage>

</project><|MERGE_RESOLUTION|>--- conflicted
+++ resolved
@@ -13,12 +13,9 @@
   </deps>
 
   <deps purpose="test">
-<<<<<<< HEAD
-=======
     <thirdpartyegg name="nose"/>
     <egg name="reahl-sqlitesupport"/>
     <egg name="reahl-domain"/>
->>>>>>> 5effc982
     <egg name="reahl-dev"/>
     <egg name="reahl-tofu"/>
     <egg name="reahl-stubble"/>
