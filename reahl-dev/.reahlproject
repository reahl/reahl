--- conflicted
+++ resolved
@@ -12,18 +12,10 @@
     <egg name="reahl-component"/>
     <egg name="reahl-tofu"/> 
     <egg name="reahl-stubble"/> 
-<<<<<<< HEAD
-    <thirdpartyegg name="six"/>
     <thirdpartyegg name="Babel" minversion="2.8" maxversion="2.8.999"/>
     <thirdpartyegg name="twine" minversion="1.15.0" maxversion="1.15.9999"/>
     <thirdpartyegg name="wheel" minversion="0.34.0" maxversion="0.34.9999"/>
     <thirdpartyegg name="tzlocal" minversion="2.0.0" maxversion="2.0.9999"/>
-=======
-    <thirdpartyegg name="Babel" minversion="2.1" maxversion="2.1.999"/>
-    <thirdpartyegg name="twine" minversion="1.11.0" maxversion="1.11.9999"/>
-    <thirdpartyegg name="wheel" minversion="0.29.0" maxversion="0.29.9999"/> 
-    <thirdpartyegg name="tzlocal" minversion="1.2.0" maxversion="1.2.9999"/> 
->>>>>>> a40ba996
     <thirdpartyegg name="setuptools" minversion="32.3.1"/> 
     <thirdpartyegg name="pip" minversion="10.0.0"/> 
   </deps>
