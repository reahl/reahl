# Copyright 2013-2018 Reahl Software Services (Pty) Ltd. All rights reserved.
#
#    This file is part of Reahl.
#
#    Reahl is free software: you can redistribute it and/or modify
#    it under the terms of the GNU Affero General Public License as
#    published by the Free Software Foundation; version 3 of the License.
#
#    This program is distributed in the hope that it will be useful,
#    but WITHOUT ANY WARRANTY; without even the implied warranty of
#    MERCHANTABILITY or FITNESS FOR A PARTICULAR PURPOSE.  See the
#    GNU Affero General Public License for more details.
#
#    You should have received a copy of the GNU Affero General Public License
#    along with this program.  If not, see <http://www.gnu.org/licenses/>.

"""This module houses the main classes used to understand and manipulate Reahl projects in development."""

import os
import io
import sys
import re
import glob
import os.path
import shutil
import subprocess
import shlex
import logging
import time
import email.utils
from contextlib import contextmanager
import datetime
import pkgutil
from tempfile import TemporaryFile

import babel
import tzlocal
from pkg_resources import require, DistributionNotFound, VersionConflict, get_distribution, parse_version
from setuptools import find_packages, setup
from xml.parsers.expat import ExpatError

from reahl.component.shelltools import Executable
from reahl.dev.xmlreader import XMLReader, TagNotRegisteredException
from reahl.component.exceptions import ProgrammerError
from reahl.component.eggs import ReahlEgg

from reahl.dev.exceptions import NoException, StatusException, AlreadyUploadedException, NotAValidProjectException, \
    InvalidProjectFileException, NotUploadedException, NotVersionedException, NotCheckedInException, \
    MetaInformationNotAvailableException, AlreadyDebianisedException, \
    MetaInformationNotReadableException, UnchangedException, NeedsNewVersionException, \
    NotBuiltAfterLastCommitException, NotBuiltException

class ProjectNotFound(Exception):
    pass

class InvalidXMLException(Exception):
    pass

class InvalidLocaleString(Exception):
    pass

class EggNotFound(Exception):
    pass


class Git:
    def __init__(self, directory):
        self.directory = directory

    @property
    def last_commit_time(self):
        with TemporaryFile(mode='w+') as out:
            with open(os.devnull, 'w') as DEVNULL:
                Executable('git').check_call('log -r -1 --pretty="%ci"'.split(), cwd=self.directory, stdout=out, stderr=DEVNULL)
                out.seek(0)
                [timestamp] = [line.replace('\n','') for line in out]
        return datetime.datetime.strptime(timestamp, '"%Y-%m-%d %H:%M:%S %z"')

    def is_version_controlled(self):
        return self.uses_git()

    def is_checked_in(self):
        with TemporaryFile(mode='w+') as out:
            return_code = Executable('git').call('status --porcelain'.split(), cwd=self.directory, stdout=out, stderr=out)
            out.seek(0)
            return return_code == 0 and not out.read()

    def uses_git(self):
        with TemporaryFile(mode='w+') as out:
            try:
                Executable('git').call('rev-parse --is-inside-work-tree'.split(), cwd=self.directory, stdout=out, stderr=out)
                out.seek(0)
                return out.read().replace('\n','') == 'true'
            except Exception as ex:
                logging.error('Error trying to execute "git rev-parse --is-inside-work-tree" in %s: %s' % (self.directory, ex))
            return False

    def tag(self, tag_string):
        with open(os.devnull, 'w') as DEVNULL:
            Executable('git').check_call(('tag %s' % tag_string).split(), cwd=self.directory, stdout=DEVNULL, stderr=DEVNULL)

    def get_tags(self, head_only=False):
        tags = []
        with TemporaryFile(mode='w+') as out:
            with open(os.devnull, 'w') as DEVNULL:
                head_only = ' -l --points-at HEAD' if head_only else ''
                Executable('git').check_call(('tag'+head_only).split(), cwd=self.directory, stdout=out, stderr=DEVNULL)
                out.seek(0)
                tags = [line.split()[0] for line in out if line]
        return tags

    def commit(self, message, allow_empty=False):
        with open(os.devnull, 'w') as DEVNULL:
            args = '-am "%s"' % message
            if allow_empty:
                args += ' --allow-empty'
            return_code = Executable('git').call(('commit %s' % args).split(), cwd=self.directory, stdout=DEVNULL, stderr=DEVNULL)
        return return_code == 0


class DistributionPackage:
    """A DistributionPackage is a package that may be built for distribution."""
    def __init__(self, project):
        self.project = project
        self.repositories = []

    def inflate_attributes(self, reader, attributes, parent):
        self.__init__(parent)

    def inflate_child(self, reader, child, tag, parent):
        self.repositories.append(child)


class PythonSourcePackage(DistributionPackage):
    """A PythonSourcePackage is an egg as built with setup sdist."""
    @classmethod
    def get_xml_registration_info(cls):
        return ('distpackage', cls, 'sdist')

    def __str__(self):
        return 'Sdist (source egg).'

    def build(self, sign=True):
        with self.project.generated_setup_py():
            build_directory = os.path.join(self.project.workspace.build_directory, self.project.project_name)
            self.project.setup(['build', '-b', build_directory, 'sdist', '--dist-dir', self.project.distribution_egg_repository.root_directory])
            if sign:
                self.project.distribution_egg_repository.sign_files_for(self)

    @property
    def is_built(self):
        return self.project.distribution_egg_repository.is_uploaded(self)

    @property
    def package_files(self):
        return [self.targz_filename, self.sign_filename]

    @property
    def targz_filename(self):
        return self.targz_filename_for(self.project)

    @property
    def sign_filename(self):
        return '%s.asc' % self.targz_filename

    @property
    def filenames_to_sign(self):
        return [self.targz_filename]

    def targz_filename_for(self, project):
        return '%s-%s.tar.gz' % (project.project_name, project.version)

    def last_built_after(self, when):
        return self.project.distribution_egg_repository.is_uploaded_after(self, when)

    @property
    def files_to_distribute(self):
        return self.project.distribution_egg_repository.uploaded_files_for(self)

    @property
    def unique_id(self):
        return self.targz_filename


class PythonWheelPackage(DistributionPackage):
    """A PythonWheelPackage is an python wheel binary package."""
    @classmethod
    def get_xml_registration_info(cls):
        return ('distpackage', cls, 'wheel')

    def __str__(self):
        return 'Wheel (bdist_wheel).'

    def build(self, sign=True):
        with self.project.generated_setup_py():
            build_directory = os.path.join(self.project.workspace.build_directory, self.project.project_name)
            self.project.setup(['build', '-b', build_directory, 'bdist_wheel', '--dist-dir', self.project.distribution_egg_repository.root_directory, '--universal'])
            if sign:
                self.project.distribution_egg_repository.sign_files_for(self)


    @property
    def is_built(self):
        return self.project.distribution_egg_repository.is_uploaded(self)

    @property
    def package_files(self):
        return [self.wheel_filename, self.sign_filename]

    @property
    def wheel_filename(self):
        return self.wheel_filename_for(self.project)

    @property
    def sign_filename(self):
        return '%s.asc' % self.wheel_filename

    @property
    def filenames_to_sign(self):
        return [self.wheel_filename]

    def wheel_filename_for(self, project):
        return '%s-%s-py2.py3-none-any.whl' % (project.project_name_pythonised, project.version)

    def last_built_after(self, when):
        return self.project.distribution_egg_repository.is_uploaded_after(self, when)

    @property
    def files_to_distribute(self):
        return self.project.distribution_egg_repository.uploaded_files_for(self)

    @property
    def unique_id(self):
        return self.wheel_filename


class DebianPackage(DistributionPackage):
    def __str__(self):
        return 'Debian:\t\t\t%s' % self.deb_filename(self.project)

    @classmethod
    def get_xml_registration_info(cls):
        return ('distpackage', cls, 'deb')

    @property
    def debian_build_architecture(self):
        running_command = Executable('dpkg-architecture').Popen(['-qDEB_BUILD_ARCH'], stdout=subprocess.PIPE)
        arch_string = (running_command.communicate()[0]).decode('utf-8').strip('\n ')
        if running_command.returncode != 0:
            raise Exception()
        return arch_string

    def deb_filename(self, egg_project):
        return 'python-%s_%s_all.deb' % (egg_project.project_name, self.project.version)

    @property
    def targz_filename(self):
        return 'python-%s_%s.tar.gz' % (self.project.project_name, self.project.version)

    @property
    def changes_filename(self):
        return 'python-%s_%s_%s.changes' % (self.project.project_name, self.project.version,
                                            self.debian_build_architecture)

    @property
    def dsc_filename(self):
        return 'python-%s_%s.dsc' % (self.project.project_name, self.project.version)

    @property
    def unique_id(self):
        return self.dsc_filename

    def clean_files(self, filenames):
        for src in filenames:
            os.remove(src)

    @property
    def is_built(self):
        return self.project.distribution_apt_repository.is_uploaded(self)

    @property
    def build_output_files(self):
        return [os.path.join(self.project.directory, '..', i)
                for i in self.package_files]

    @property
    def files_to_distribute(self):
        return self.project.distribution_apt_repository.uploaded_files_for(self)

    def last_built_after(self, when):
        return self.project.distribution_apt_repository.is_uploaded_after(self, when)

    def build(self, sign=True):
        self.generate_install_files()
        sign_args = []
        if not sign:
            sign_args = ['-us', '-uc']
        Executable('dpkg-buildpackage').check_call(sign_args+['-sa', '-rfakeroot', '-Istatic','-I.bzr','-I.git'], cwd=self.project.directory)
        self.project.distribution_apt_repository.upload(self, [])
        self.clean_files(self.build_output_files)
        self.project.workspace.update_apt_repository_index(sign=sign)
        return 0

    @property
    def package_files(self):
        return [self.deb_filename(self.project), self.targz_filename, self.changes_filename, self.dsc_filename]

    def generate_install_files(self):
        pass


class RepositoryLocalState:
    """Used by Repository objects to keep track locally of what packages have been uploaded to the Repository."""
    def __init__(self, repository):
        self.repository = repository
        self.uploaded_project_ids = set()

    def is_uploaded(self, package):
        return package.unique_id in self.uploaded_project_ids

    def set_uploaded(self, package):
        self.uploaded_project_ids.add(package.unique_id)

    @property
    def upload_state_filename(self):
        return os.path.join(self.repository.repository_state_directory, '%s.uploaded' % self.repository.unique_id )

    def read(self):
        self.uploaded_project_ids = set()
        if not os.path.exists(self.upload_state_filename):
            return
        f = io.open(self.upload_state_filename, 'r')
        self.uploaded_project_ids = set(f.read().splitlines())
        f.close()

    def write(self):
        f = io.open(self.upload_state_filename, 'w')
        f.writelines(['%s\n' % i for i in self.uploaded_project_ids])
        f.close()


class RemoteRepository:
    """A place where packages can be released to."""
    def __init__(self):
        self.local_storage = RepositoryLocalState(self)

    @property
    def knock_host(self):
        return '127.0.0.1'

    def knock(self, knocks):
        Executable('knock').check_call([self.knock_host]+knocks)

    @property
    def repository_state_directory(self):
        return self.workspace.repository_state_directory

    def is_uploaded(self, package):
        self.local_storage.read()
        return self.local_storage.is_uploaded(package)

    def upload(self, package, knocks, ignore_upload_check=False):
        if not package.is_built:
            raise NotBuiltException()
        if self.is_uploaded(package) and not ignore_upload_check:
            raise AlreadyUploadedException()
        if knocks:
            self.knock(knocks)
        self.transfer(package)
        self.local_storage.set_uploaded(package)
        self.local_storage.write()

    @property
    def unique_id(self):
        assert None, 'Not implemented'

    def transfer(self, package):
        assert None, 'Not implemented'


class PackageIndex(RemoteRepository):
    """A PyPi repository."""
    @classmethod
    def get_xml_registration_info(cls):
        return ('packageindex', cls)

    def inflate_attributes(self, reader, attributes, parent):
        self.__init__(parent.project.workspace,
                      str(attributes['repository']))

    def __init__(self, workspace, repository):
        super().__init__()
        self.workspace = workspace
        self.repository = repository

    @property
    def knock_host(self):
        return self.repository

    @property
    def unique_id(self):
        file_unsafe_id = '_'.join(['pypi', self.repository])
        return file_unsafe_id.replace(os.sep, '-')

    def transfer(self, package):
        Executable('twine').check_call(['upload', '--skip-existing', '-r', self.repository] + package.files_to_distribute)


class SshRepository(RemoteRepository):
    """A simple Repository for uploading debian or egg packages to via ssh. Uploading merely means to scp all the necessary
       debian packaging files to a directory on the remote host."""
    @classmethod
    def get_xml_registration_info(cls):
        return ('sshdirectory', cls)

    def inflate_attributes(self, reader, attributes, parent):
        self.__init__(parent.project.workspace,
                      str(attributes['host']),
                      str(attributes.get('login', os.environ.get('USER', ''))) or None,
                      str(attributes['destination']) or None)

    def __init__(self, workspace, host, login, destination):
        super().__init__()
        self.workspace = workspace
        self.host = host
        self.login = login or ''
        self.destination = destination

    @property
    def knock_host(self):
        return self.host

    def transfer(self, package):
        files = package.files_to_distribute
        Executable('scp').check_call(files+['%s@%s:%s' % (self.login, self.host, self.destination)])

    @property
    def unique_id(self):
        file_unsafe_id = '_'.join([self.login, self.host, self.destination])
        return file_unsafe_id.replace(os.sep, '-')


class LocalRepository:
    def __init__(self, root_directory):
        self.root_directory = root_directory
        self.ensure_directory(root_directory)

    def ensure_directory(self, directory_name):
        if not os.path.isdir(directory_name):
            os.mkdir(directory_name)

    def upload(self, package, knocks):
        for filename in package.build_output_files:
            shutil.copy(filename, self.root_directory)
            
    def is_uploaded(self, package):
        result = True
        for filename in self.uploaded_files_for(package):
            result = result and os.path.isfile(filename)
        return result

    def is_uploaded_after(self, package, when):
        if not self.is_uploaded(package):
            return False
        a_file = self.uploaded_files_for(package)[0]
        return datetime.datetime.fromtimestamp(os.path.getmtime(a_file), tzlocal.get_localzone()) >= when

    def remove_uploaded(self, package):
        for filename in self.uploaded_files_for(package):
            if os.path.isfile(filename):
                os.remove(filename)

    def uploaded_files_for(self, package):
        return [os.path.join(self.root_directory, filename)
                for filename in package.package_files]

    def sign_files_for(self, package):
        sign_file = os.path.join(self.root_directory, package.sign_filename)
        files_to_sign = [os.path.join(self.root_directory, filename) for filename in package.filenames_to_sign]

        passphrase_args = []
        stdin_input = None
        passphrase = os.environ.get('GPG_PASSPHRASE', None)
        if passphrase:
            passphrase_args = ['--pinentry-mode', 'loopback', '--passphrase-fd', '0']
            stdin_input = ('%s' % passphrase).encode('utf-8')
        Executable('gpg').run(['-ab', '--yes', '-o', sign_file]+passphrase_args+files_to_sign, input=stdin_input, cwd=self.root_directory)



class LocalAptRepository(LocalRepository):
    def build_index_files(self):
        with io.open( os.path.join(self.root_directory, 'Packages'), 'w' ) as packages_file:
            Executable('apt-ftparchive').check_call(['packages', '.'], cwd=self.root_directory, stdout=packages_file)

        path_name, directory_name = os.path.split(self.root_directory)
        with io.open( os.path.join(self.root_directory, 'Release'), 'w' ) as release_file:
            Executable('apt-ftparchive').check_call(['release', directory_name], cwd=path_name, stdout=release_file)

    def sign_index_files(self):
        Executable('gpg').check_call(['-abs', '--yes', '-o', 'Release.gpg', 'Release'], cwd=self.root_directory)


class EntryPointExport:
    @classmethod
    def get_xml_registration_info(cls):
        return ('export', cls, None)

    def __init__(self, entrypoint, name, locator_string):
        self.entry_point = entrypoint
        self.name = name
        self.locator = EntryPointLocator(locator_string)

    def inflate_attributes(self, reader, attributes, parent):
        assert 'entrypoint' in attributes, 'No entrypoint specified'
        assert 'name' in attributes, 'No name specified'
        assert 'locator' in attributes, 'No locator specified'
        self.__init__(attributes['entrypoint'], attributes['name'], attributes['locator'])

    def __str__(self):
        return '%s %s:%s' % (self.__class__.__name__, self.name, self.locator.string_spec)


class ScriptExport(EntryPointExport):
    @classmethod
    def get_xml_registration_info(cls):
        return ('script', cls, None)

    def __init__(self, name, locator_string):
        super().__init__('console_scripts', name, locator_string)

    def inflate_attributes(self, reader, attributes, parent):
        assert 'name' in attributes, 'No name specified'
        assert 'locator' in attributes, 'No locator specified'
        self.__init__(attributes['name'], attributes['locator'])


class ReahlEggExport(EntryPointExport):
    def __init__(self, locator_string):
        super().__init__('reahl.eggs', 'Egg', locator_string)

    def inflate_attributes(self, reader, attributes, parent):
        assert 'locator' in attributes, 'No locator specified'
        self.__init__(attributes['locator'])


class TranslationPackage(EntryPointExport):
    @classmethod
    def get_xml_registration_info(cls):
        return ('translations', cls, None)

    def __init__(self, name, locator_string):
        super().__init__('reahl.translations', name, locator_string)

    def inflate_attributes(self, reader, attributes, parent):
        assert 'locator' in attributes, 'No locator specified'
        assert ':' not in attributes['locator'], 'Please specify only a package name'
        self.__init__(parent.project_name, attributes['locator'])

    @property
    def path(self):
        return self.locator.package_path


class ExcludedPackage:
    @classmethod
    def get_xml_registration_info(cls):
        return ('excludepackage', cls, None)

    def __init__(self, name):
        self.name = name

    def inflate_attributes(self, reader, attributes, parent):
        assert 'name' in attributes, 'No name specified'
        self.__init__(attributes['name'])


<<<<<<< HEAD
class VersionNumber(object):
=======
class Version:
>>>>>>> b8f4db81
    def __init__(self, version_string):
        match = re.match('^(?P<major>\d+)\.(?P<minor>\d+)(\.(?P<patch>[0-9a-zA-Z]+)((?P<other>[^-]+)?)(-(?P<debian_rev>.*))?)?$', version_string)
        self.major = match.group('major')
        self.minor = match.group('minor')
        self.patch = match.group('patch')
        self.other = match.group('other')
        self.debian_revision = match.group('debian_rev')

    def __str__(self):
        tail_bits = []
        if self.patch:
            tail_bits += [self.patch]
        if self.debian_revision:
            tail_bits += [self.debian_revision]

        tail = ['-'.join(tail_bits)] if tail_bits else []
        return '.'.join([self.major, (self.minor+(self.other or ''))] + tail)

    def truncated(self):
        return VersionNumber('.'.join([self.major, self.minor]))

    def is_alpha_version(self):
        if not self.patch:
            return True
        return not re.match('^\d+$', self.patch)

    def upper_version(self):
<<<<<<< HEAD
        return VersionNumber('.'.join([self.major, six.text_type(int(self.minor)+1)]))
=======
        return Version('.'.join([self.major, str(int(self.minor)+1)]))
>>>>>>> b8f4db81

    def lower_deb_version(self):
        return self.truncated()

    def lower_egg_version(self):
        if self.is_alpha_version():
           return self.as_upstream()
        return self.truncated()

    def as_upstream(self):
        return VersionNumber('.'.join([self.major, self.minor]+([self.patch] if self.patch else [])))

    def as_major_minor(self):
        return VersionNumber('.'.join([self.major, self.minor]))


<<<<<<< HEAD
class Dependency(object):
    egg_type = 'egg'

    def __init__(self, project, name, version=None, ignore_version=False, version_locked=False):
=======
class Dependency:
    def __init__(self, project, name, version=None, ignore_version=False):
>>>>>>> b8f4db81
        self.project = project
        self.name = name
        self.ignore_version = ignore_version
        self.is_version_locked = version_locked
        self.override_version(version)

    def override_version(self, version_string):
        self.version = VersionNumber(version_string) if version_string else None

    @classmethod
    def get_xml_registration_info(cls):
        return (cls.egg_type, cls, None)

    def inflate_attributes(self, reader, attributes, parent):
        assert 'name' in attributes, 'No name specified'
        ignore_version = attributes.get('ignoreversion', False) == 'True'
        version_locked = attributes.get('versionlocked', False) == 'True'
        if version_locked and not parent.purpose == 'run':
            raise InvalidXMLException('<%s name="%s"> is versionlocked, but versionlocked is only allowed for purpose="run"' % \
                                      (self.get_xml_registration_info()[0], attributes['name']))
        self.__init__(parent.project, attributes['name'], attributes.get('version', None), ignore_version=ignore_version, version_locked=version_locked)

    def as_string_for_egg(self):
        if not self.ignore_version and self.version_is_available():
            version = self.exact_version()
            return '%s>=%s,<%s' % (self.name, version.lower_egg_version(), version.upper_version())
        return self.name

    def as_string_for_deb(self):
        if not self.ignore_version and self.version_is_available():
            version = self.exact_version()
            return 'python-%s (>=%s), python-%s (<<%s)' % (self.name, version.lower_deb_version(),
                                                           self.name, version.upper_version())
        return 'python-%s' % self.name

    def as_project_dependencies(self, project_list):
        try:
            return [project_list.project_named(self.name)]
        except ProjectNotFound:
            print('WARNING: Could not find a project in the workspace for dependency named %s (ignoring)' % self.name, file=sys.stderr)
            return []

    @property
    def is_internal(self):
        return self.project.chicken_project and self.project.chicken_project.contains_project_named(self.name)

    @property
    def is_in_development(self):
        return self.project.workspace.has_project_named(self.name)

    @property
    def is_installed(self):
        try:
            require(self.as_string_for_egg())
        except (DistributionNotFound, VersionConflict):
            return False
        return True

    def version_is_available(self):
        return self.is_internal or self.version or self.project.workspace.has_project_named(self.name)

    def exact_version(self):
        assert self.version_is_available(), 'No version can be determined for dependency %s' % self.name
        assert not self.ignore_version, 'Versions are ignored on dependency %s' % self.name
        if self.version:
            return self.version

        if self.is_version_locked:
            return self.version

        if self.is_internal:
            return self.project.version

        try:
            project = self.project.workspace.project_named(self.name)
            return project.version
        except ProjectNotFound:
            return None


class ThirdpartyDependency(Dependency):
    egg_type = 'thirdpartyegg'

    def __init__(self, project, name, min_version=None, max_version=None):
<<<<<<< HEAD
        super(ThirdpartyDependency, self).__init__(project, name, version=min_version)
        self.max_version = VersionNumber(max_version) if max_version else None
=======
        super().__init__(project, name, version=min_version)
        self.max_version = Version(max_version) if max_version else None
>>>>>>> b8f4db81

    def inflate_attributes(self, reader, attributes, parent):
        assert 'name' in attributes, 'No name specified'
        self.__init__(parent.project, attributes['name'], min_version=attributes.get('minversion', None),
                                                          max_version=attributes.get('maxversion', None))

    @property
    def min_version(self):
        return self.version

    def as_string_for_deb(self):
        return ''

    def as_string_for_egg(self):
        requirement_string = self.name
        if self.min_version:
            requirement_string += '>=%s' % self.min_version
        if self.max_version:
            comma = ',' if self.min_version else ''
            requirement_string += '%s<%s' % (comma, self.max_version)
        return requirement_string


class XMLDependencyList(list):
    "Purely for reading related dependencies from XML."""
<<<<<<< HEAD
    def __init__(self, project, purpose, version_entry=None):
        super(XMLDependencyList, self).__init__()
=======
    def __init__(self, project, purpose):
        super().__init__()
>>>>>>> b8f4db81
        self.workspace = project.workspace
        self.project = project
        self.purpose = purpose
        self.version_entry = version_entry

    @classmethod
    def get_xml_registration_info(cls):
        return ('deps', cls, None)

    def inflate_attributes(self, reader, attributes, parent):
        assert 'purpose' in attributes, 'No purpose specified'
        if isinstance(parent, VersionEntry):
            version_entry = parent
            project = version_entry.project
        else:
            version_entry = None
            project = parent
        self.__init__(project, attributes['purpose'], version_entry=version_entry)

    def inflate_child(self, reader, child, tag, parent):
        assert isinstance(child, Dependency), 'Got %s, expected a dependency' % child
        if self.version_entry and child.is_version_locked:
            child.override_version(str(self.version_entry.version.as_major_minor()))
        self.append(child)


class VersionDependencyEntryPointEntry(EntryPointExport):
    def __init__(self, version, dependency):
        encoded_max_version = ''
        try:
            if dependency.max_version:
                encoded_max_version = ' [%s]' % dependency.max_version
        except AttributeError:
            pass

        locator = '%s:%s%s' % (dependency.egg_type, dependency.version if dependency.version else '_', encoded_max_version )
        super(VersionDependencyEntryPointEntry, self).__init__('reahl.versiondeps.%s' % version, dependency.name, locator)


class VersionEntry(object):
    "Dependencies and migrations for a version of a project."""
    def __init__(self, project, version):
        super(VersionEntry, self).__init__()
        self.project = project
        self.version = VersionNumber(version)
        self.run_dependencies = []
        self.migrations = []

    def as_entry_points(self):
        return [EntryPointExport('reahl.versions', str(self.version), str(self.version))] + \
               [VersionDependencyEntryPointEntry(self.version, d) for d in self.run_dependencies] + \
               self.migrations

    @classmethod
    def get_xml_registration_info(cls):
        return ('version', cls, None)

    def inflate_attributes(self, reader, attributes, parent):
        assert 'number' in attributes, 'No version number specified'
        self.__init__(parent, attributes['number'])

    def inflate_child(self, reader, child, tag, parent):
        assert isinstance(child, XMLDependencyList) or isinstance(child, MigrationList), 'Got %s, expected deps or migrations' % child
        if isinstance(child, XMLDependencyList) and child.purpose == 'run':
            self.run_dependencies = child
        if isinstance(child, MigrationList):
            self.migrations = child


class ExtrasList(list):
    "Purely for reading extras dependencies from XML."""
    def __init__(self, project, name):
        super().__init__()
        self.workspace = project.workspace
        self.project = project
        self.name = name

    @classmethod
    def get_xml_registration_info(cls):
        return ('extras', cls, None)

    def inflate_attributes(self, reader, attributes, parent):
        assert 'name' in attributes, 'No name specified'
        self.__init__(parent, attributes['name'])

    def inflate_child(self, reader, child, tag, parent):
        assert isinstance(child, Dependency), 'Got %s, expected a dependency' % child
        self.append(child)


class ConfigurationSpec(EntryPointExport):
    def __init__(self, locator_string):
        super().__init__('reahl.configspec', 'config', locator_string)

    @classmethod
    def get_xml_registration_info(cls):
        return ('configuration', cls, None)

    def inflate_attributes(self, reader, attributes, parent):
        assert 'locator' in attributes, 'No locator specified'
        self.__init__(attributes['locator'])


class ScheduledJobSpec(EntryPointExport):
    def __init__(self, locator_string):
        super().__init__('reahl.scheduled_jobs', locator_string, locator_string)

    @classmethod
    def get_xml_registration_info(cls):
        return ('schedule', cls, None)

    def inflate_attributes(self, reader, attributes, parent):
        assert 'locator' in attributes, 'No locator specified'
        self.__init__(attributes['locator'])


class OrderedPersistedClass:
    def __init__(self, locator_string, order, entry_point):
        self.entry_point = entry_point
        self.locator = EntryPointLocator(locator_string)
        self.order = order

    @property
    def name(self):
        return str(self.order)

    @classmethod
    def get_xml_registration_info(cls):
        return ('class', cls, None)

    def inflate_attributes(self, reader, attributes, parent):
        assert 'locator' in attributes, 'No locator specified'
        self.__init__(attributes['locator'], len(parent), parent.entry_point)


class OrderedClassesList(list):
    @property
    def entry_point(self):
        raise ProgrammerError('subclasses must provide this')

    def inflate_child(self, reader, child, tag, parent):
        assert isinstance(child, OrderedPersistedClass), 'Got %s, expected a class' % child
        self.append(child)


class PersistedClassesList(OrderedClassesList):
    "Purely for reading a list of persisted classes XML."""
    @property
    def entry_point(self):
        return 'reahl.persistlist'

    @classmethod
    def get_xml_registration_info(cls):
        return ('persisted', cls, None)


class MigrationList(OrderedClassesList):
    "Purely for reading a list of migration classes XML."""
    def __init__(self, version_entry):
        super(MigrationList, self).__init__()
        self.version_entry = version_entry

    def inflate_attributes(self, reader, attributes, parent):
        assert isinstance(parent, VersionEntry), 'Located in %s, expected to be in a %s' % (parent, VersionEntry)
        self.__init__(parent)

    @property
    def entry_point(self):
        return 'reahl.migratelist.%s' % self.version_entry.version

    @classmethod
    def get_xml_registration_info(cls):
        return ('migrations', cls, None)


class EntryPointLocator:
    def __init__(self, string_spec):
        self.string_spec = string_spec
    @property
    def package_name(self):
        return self.string_spec.split(':')[0]
    @property
    def package_path(self):
        return self.package_name.replace('.', os.path.sep)
    @property
    def class_name(self):
        return self.string_spec.split(':')[-1]


class NamespaceEntry:
    def __init__(self, name):
        self.name = name

    @classmethod
    def get_xml_registration_info(cls):
        return ('package', cls, None)

    def inflate_attributes(self, reader, attributes, parent):
        assert 'name' in attributes, 'No name specified'
        self.__init__(attributes['name'])

    @property
    def path(self):
        return EntryPointLocator(self.name).package_path


class NamespaceList(list):
    @classmethod
    def get_xml_registration_info(cls):
        return ('namespaces', cls, None)

    def inflate_child(self, reader, child, tag, parent):
        assert isinstance(child, NamespaceEntry), 'Got %s, expected a NamespaceEntry' % child
        self.append(child)


class NoBasket:
    def __init__(self, workspace):
        self.workspace = workspace
        self.project_name = 'NO BASKET'


class ExtraPath:
    @classmethod
    def get_xml_registration_info(cls):
        return ('pythonpath', cls, None)

    def __init__(self, path):
        self.path = path

    def inflate_attributes(self, reader, attributes, parent):
        assert 'path' in attributes, 'No path specified'
        self.__init__(attributes['path'])



class ProjectTag:
    @classmethod
    def get_xml_registration_info(cls):
        return ('tag', cls, None)

    def __init__(self, name):
        self.name = name

    def inflate_attributes(self, reader, attributes, parent):
        assert 'name' in attributes, 'No name specified'
        self.__init__(attributes['name'])



class ProjectMetadata:
    def __str__(self):
        return 'Default project metadata provider'

    def __init__(self, project):
        self.project = project

    @property
    def project_name(self):
        return os.path.basename(self.directory)

    @property
    def directory(self):
        return self.project.directory

    @property
    def version(self):
        if self.project.chicken_project:
            return self.project.chicken_project.version
        return VersionNumber('0.0')

    def info_readable(self):
        if self.project.chicken_project:
            return self.project.chicken_project.info_readable()
        return True

    def info_completed(self):
        if self.project.chicken_project:
            return self.project.chicken_project.info_completed()
        return True

    def get_url_for(self, project):
        if self.project.chicken_project:
            return self.project.chicken_project.get_url_for(project)
        return 'No url provided'

    def get_description_for(self, project):
        if self.project.chicken_project:
            return self.project.chicken_project.get_description_for(project)
        return 'No description provided'

    def get_long_description_for(self, project):
        if self.project.chicken_project:
            return self.project.chicken_project.get_long_description_for(project)
        return 'No description provided'

    @property
    def maintainer_name(self):
        if self.project.chicken_project:
            return self.project.chicken_project.maintainer_name
        return 'No maintainer provided'

    @property
    def maintainer_email(self):
        if self.project.chicken_project:
            return self.project.chicken_project.maintainer_email
        return 'No maintainer provided'



class MetaInfo:
    @classmethod
    def get_xml_registration_info(cls):
        return ('info', cls, None)

    def __init__(self, name):
        self.name = name

    def inflate_attributes(self, reader, attributes, parent):
        assert 'name' in attributes, 'No name specified'
        self.__init__(attributes['name'])

    def inflate_text(self, reader, text, parent):
        self.contents = text


class HardcodedMetadata(ProjectMetadata):
    def __init__(self, parent):
        super().__init__(parent)
        self.info = {}

    def __str__(self):
        return 'Metadata read from a .reahlproject file'

    @classmethod
    def get_xml_registration_info(cls):
        return ('metadata', cls, 'reahlproject')

    def inflate_attributes(self, reader, attributes, parent):
        self.__init__(parent)

    def inflate_child(self, reader, child, tag, parent):
        assert isinstance(child, MetaInfo), 'Got %s, expected an info' % child
        self.info[child.name] = child

    @property
    def version(self):
        return VersionNumber(self.info['version'].contents)

    @property
    def project_name(self):
        try:
            return self.info['project_name'].contents
        except KeyError:
            return super().project_name

    def get_long_description_for(self, project):
        return self.info['long_description'].contents

    def get_description_for(self, project):
        return self.info['description'].contents

    def get_url_for(self, project):
        return self.info['url'].contents

    @property
    def maintainer_name(self):
        return self.info['maintainer_name'].contents

    @property
    def maintainer_email(self):
        return self.info['maintainer_email'].contents

    def info_readable(self):
        return self.info_completed()

    def info_completed(self):
        expected_info = {'project_name', 'url', 'version', 'description', 'long_description', 'maintainer_name', 'maintainer_email'}
        completed_info = set(self.info.keys())
        return expected_info == completed_info



class DebianPackageMetadata(ProjectMetadata):
    def __init__(self, parent, url=None):
        super().__init__(parent)
        self.url = url

    def __str__(self):
        return 'Debian package metadata provider'

    @classmethod
    def get_xml_registration_info(cls):
        return ('metadata', cls, 'debian')

    def inflate_attributes(self, reader, attributes, parent):
        assert 'url' in attributes.keys(), 'No url specified for project in %s' % parent.directory
        self.__init__(parent, attributes['url'])
        self.debian_control = DebianControl(os.path.join(self.project.directory, 'debian', 'control'))

    @property
    def changelog(self):
        try:
            filename = os.path.join(self.directory, 'debian', 'changelog')
            return DebianChangelog(filename)
        except IOError:
            return None

    @property
    def project_name(self):
        if self.changelog:
            deb_name = self.changelog.package_name
            assert deb_name.startswith('python-')
            return deb_name[len('python-'):]
        else:
            logging.warning('Project not debianised, using directory name for project name')
            print(':::%s' % self.directory)
            return os.path.basename(self.directory)

    @property
    def version(self):
<<<<<<< HEAD
        return VersionNumber(six.text_type(self.changelog.version))
=======
        return Version(str(self.changelog.version))
>>>>>>> b8f4db81

    def get_long_description_for(self, project):
        return self.debian_control.get_long_description_for('python-%s' % project.project_name).replace(' . ', '\n\n')

    def get_description_for(self, project):
        return self.debian_control.get_short_description_for('python-%s' % project.project_name)

    def get_url_for(self, project):
        return self.url

    @property
    def maintainer_name(self):
        return self.debian_control.maintainer_name

    @property
    def maintainer_email(self):
        return self.debian_control.maintainer_email

    @property
    def deb_package_name(self):
        return 'python-%s' % self.project_name

    def generate_deb_substvars(self):
        to_do = [self.project]
        if self.project.has_children:
            to_do = self.project.egg_projects

        for current_project in to_do:
            current_vars = SubstvarsFile('debian/python-%s.substvars' % current_project.project_name)
            current_vars.read()
            current_vars['reahl:Depends'] = ', '.join([i.as_string_for_deb() for i in current_project.run_deps
                                                       if i.as_string_for_deb()])
            current_vars.write()

    def info_readable(self):
        return self.info_completed()

    def info_completed(self):
        return self.changelog is not None

    def debianise(self):
        if self.info_completed():
            raise AlreadyDebianisedException()

        import tempfile
        deb_dir = os.path.join(tempfile.gettempdir(), 'python-%s-0.1.0' % self.project.project_name)
        if os.path.isdir(deb_dir):
            shutil.rmtree(deb_dir)
        os.mkdir(deb_dir)

        dh_make_params = ['--native --defaultless --single --copyright GPL']
        if self.project.workspace.dh_make_directory:
            dh_make_params[0] += ' --templates %s' % self.project.workspace.dh_make_directory

        Executable('dh_make').check_call(dh_make_params.split(' '), cwd=deb_dir, shell=True)

        shutil.move(os.path.join(deb_dir, 'debian'), os.path.join(self.project.directory, 'debian'))
        shutil.rmtree(deb_dir)
        return 0


class DebianChangelog:
    package_name_regex = '(?P<package_name>[a-z][a-z0-9\-]*)'
    version_regex = '\((?P<version>[a-zA-Z\.0-9\-]+)\)'
    heading_regex = '^%s\s+%s.*$' % (package_name_regex, version_regex)

    def __init__(self, filename):
        self.filename = filename

    def parse_heading_for(self, element):
        with io.open(self.filename) as changelog_file:
            for line in changelog_file:
                if line.strip():
                    match = re.match(self.heading_regex, line)
                    assert match, 'Cannot parse changelog file: %s' % self.filename
                    return match.group(element)

    @property
    def package_name(self):
        return self.parse_heading_for('package_name')

    @property
    def version(self):
        return self.parse_heading_for('version')


class DebianControl:
    def __init__(self, filename):
        self.filename = filename

    @property
    def stanzas(self):
        stanzas = []
        current_stanza = ''
        with io.open(self.filename) as control_file:
            for line in control_file:
                if not line.strip():
                    if current_stanza:
                        stanzas.append(email.message_from_string(current_stanza))
                        current_stanza = ''
                else:
                    current_stanza += line
        return stanzas

    @property
    def source_stanza(self):
        [source] = [stanza for stanza in self.stanzas if 'Source' in stanza]
        return source

    def get_package_stanza(self, package_name):
        try:
            [stanza] = [stanza for stanza in self.stanzas
                        if stanza.get('Package', None) == package_name]
            return stanza
        except ValueError:
            raise AssertionError('Could not find a stanza for a package named %s in debian control file %s' % \
                                 (package_name, self.filename))

    @property
    def maintainer_name(self):
        return email.utils.parseaddr(self.source_stanza['Maintainer'])[0]

    @property
    def maintainer_email(self):
        return email.utils.parseaddr(self.source_stanza['Maintainer'])[1]

    def get_long_description_for(self, package_name):
        description_field = self.get_package_stanza(package_name)['Description']
        return ''.join([line.strip()+' ' for line in description_field.split('\n')[1:]])

    def get_short_description_for(self, package_name):
        description_field = self.get_package_stanza(package_name)['Description']
        return description_field.split('\n')[0]



class SourceControlSystem:
    def __str__(self):
        if self.project.chicken_project:
            return str(self.project.chicken_project.source_control)
        return 'No source control system selected'

    def __init__(self, project):
        self.project = project

    @property
    def last_commit_time(self):
        if self.project.chicken_project:
            return self.project.chicken_project.source_control.last_commit_time
        return datetime.datetime.fromtimestamp(0)

    def is_unchanged(self):
        if self.project.chicken_project:
            return self.project.chicken_project.source_control.is_unchanged()
        return False

    def needs_new_version(self):
        if self.project.chicken_project:
            return self.project.chicken_project.source_control.needs_new_version()
        return True

    def is_version_controlled(self):
        if self.project.chicken_project:
            return self.project.chicken_project.source_control.is_version_controlled()
        return False

    def is_checked_in(self):
        if self.project.chicken_project:
            return self.project.chicken_project.source_control.is_checked_in()
        return False

    def place_tag(self, tag):
        assert not self.project.chicken_project, 'You cannot tag a subproject'
        return False





class GitSourceControl(SourceControlSystem):
    def __str__(self):
        return 'Git source control'

    @classmethod
    def get_xml_registration_info(cls):
        return ('sourcecontrol', cls, 'git')

    def inflate_attributes(self, reader, attributes, parent):
        self.__init__(parent)

    def __init__(self, parent):
        super().__init__(parent)
        self.git = Git(self.project.directory)

    @property
    def last_commit_time(self):
        return self.git.last_commit_time

    def is_unchanged(self):
        tag = str(self.project.version)
        return tag in self.git.get_tags(head_only=True)

    def needs_new_version(self):
        tag = str(self.project.version)
        return tag in self.git.get_tags()

    def is_version_controlled(self):
        return self.git.is_version_controlled()

    def is_checked_in(self):
        return self.git.is_checked_in()

    def place_tag(self, tag):
        self.git.tag(tag)


class Project:
    """Instances of Project each represent a Reahl project in a development environment.
    """
    has_children = False
    @classmethod
    def get_xml_registration_info(cls):
        return ('project', cls, None)

    def __str__(self):
        return '<%s>' % self.get_xml_registration_info()[0]

    @classmethod
    def from_file(cls, workspace, directory):
        project_filename = os.path.join(directory, '.reahlproject')
        if not os.path.isfile(project_filename):
            raise NotAValidProjectException(project_filename)
        input_file = io.open(project_filename, 'r')
        try:
            reader = XMLReader(all_xml_classes)
            project = reader.read_file(input_file, (workspace, directory))
        except (TagNotRegisteredException, ExpatError, InvalidXMLException) as ex:
            raise InvalidProjectFileException(project_filename, ex)
        finally:
            input_file.close()
        return project

    def __init__(self, workspace, directory):
        self.workspace = workspace
        self.directory = directory
        self.relative_directory = os.path.relpath(directory, self.workspace.directory)

        self.packages = []
        self.python_path = []
        self._tags = []
        self.metadata = ProjectMetadata(self)
        self.source_control = SourceControlSystem(self)

    def inflate_attributes(self, reader, attributes, parent):
        workspace, directory = parent
        self.__init__(workspace, directory)

    def inflate_child(self, reader, child, tag, parent):
        if isinstance(child, ProjectTag):
            self._tags.append(child.name)
        elif isinstance(child, ProjectMetadata):
            self.metadata = child
        elif isinstance(child, SourceControlSystem):
            self.source_control = child
        elif isinstance(child, ExtraPath):
            self.python_path.append(child.path)
        else:
            raise InvalidXMLException('Unexpected type read from XML: %s' % child)

    @property
    def tags(self):
        return self._tags

    @property
    def distribution_apt_repository(self):
        return self.workspace.distribution_apt_repository

    @property
    def distribution_egg_repository(self):
        return self.workspace.distribution_egg_repository

    @property
    def project_filename(self):
        return os.path.join(self.directory, '.reahlproject')

    @property
    def packages_to_distribute(self):
        return self.packages

    @contextmanager
    def paths_set(self):
        cwd = os.getcwd()
        path = sys.path[:]
        sys.path.extend(self.python_path)
        try:
            os.chdir(self.directory)
            yield
        finally:
            sys.path[:] = path
            os.chdir(cwd)

    def list_missing_dependencies(self, for_development=None):
        pass
    #-----------[ metadata stuff ]---------------------------------------

    def info_completed(self):
        return self.metadata.info_completed()

    def info_readable(self):
        return self.metadata.info_readable()

    @property
    def project_name(self):
        return self.metadata.project_name

    @property
    def project_name_pythonised(self):
        return self.project_name.replace('-', '_')

    @property
    def version(self):
        return self.metadata.version

    def get_url_for(self, project):
        return self.metadata.get_url_for(project)

    def get_description_for(self, project):
        return self.metadata.get_description_for(project)

    def get_long_description_for(self, project):
        return self.metadata.get_long_description_for(project)

    @property
    def maintainer_name(self):
        return self.metadata.maintainer_name

    @property
    def maintainer_email(self):
        return self.metadata.maintainer_email

    def do_release_checks(self):
        if not self.is_version_controlled():
            raise NotVersionedException(self)
        elif not self.is_checked_in():
            raise NotCheckedInException(self)
        elif not self.info_completed():
            raise MetaInformationNotAvailableException(self)
        elif not self.info_readable():
            raise MetaInformationNotReadableException(self)

        if self.is_unchanged():
            raise UnchangedException(self)
        elif self.needs_new_version():
            raise NeedsNewVersionException(self)

        if not self.is_built():
            raise NotBuiltException()
        elif not self.latest_build_is_up_to_date_with_source():
            raise NotBuiltAfterLastCommitException()

    @property
    def status(self):
        try:
            self.do_release_checks()
            self.check_uploaded()
        except StatusException as ex:
            return ex.legend

        return NoException.legend

    def is_unchanged(self):
        return self.source_control.is_unchanged()

    def needs_new_version(self):
        return self.source_control.needs_new_version()

    def is_version_controlled(self):
        return self.source_control.is_version_controlled()

    def is_checked_in(self):
        return self.source_control.is_checked_in()

    def latest_build_is_up_to_date_with_source(self):
        last_commit_time = self.source_control.last_commit_time

        is_up_to_date = True
        for i in self.packages_to_distribute:
            is_up_to_date &= i.last_built_after(last_commit_time)
        return is_up_to_date

    def build(self, sign=True):
        assert self.packages_to_distribute, 'For %s: No <package>... listed in .reahlproject, nothing to do.' % self.project_name
        for i in self.packages_to_distribute:
            i.build(sign=sign)

    def is_built(self):
        is_built = True
        for i in self.packages_to_distribute:
            is_built &= i.is_built
        return is_built

    def upload(self, knocks=[], ignore_release_checks=False, ignore_upload_check=False):
        try:
           self.do_release_checks()
        except StatusException as ex:
           if not ignore_release_checks:
              raise
           else:
              logging.warning( ex )
        for i in self.packages_to_distribute:
            for repo in i.repositories:
                repo.upload(i, knocks, ignore_upload_check=ignore_upload_check)

    def check_uploaded(self):
        for i in self.packages_to_distribute:
            for repo in i.repositories:
                if not repo.is_uploaded(i):
                    raise NotUploadedException(i)

    def mark_as_released(self):
        self.do_release_checks()
        self.check_uploaded()
        self.source_control.place_tag(str(self.version))


class SetupCommandFailed(Exception):
    def __init__(self, command):
        super().__init__(command)
        self.command = command


class SetupMonitor:
    def __init__(self):
        self.captured_stdout = []

    def __enter__(self):
        self.original_stdout = sys.stdout
        self.encoding = sys.stdout.encoding # input() raises (TypeError: bad argument type for built-in operation) without this defined. See bug 1442104
        self.errors = sys.stdout.errors     # input() raises (TypeError: bad argument type for built-in operation) without this defined. See bug 1442104
        sys.stdout = self
        return self

    def write(self, line_to_write):
        self.captured_stdout.append(line_to_write)
        self.original_stdout.write(line_to_write)

    def flush(self):
        self.original_stdout.flush()

    def isatty(self):
        return self.original_stdout.isatty()

    def __exit__(self, *args):
        sys.stdout = self.original_stdout

    def check_command_status(self, commands):
        for command in commands:
            self.check(command)

    def check(self, command):
        check_method = getattr(self, 'check_%s_command' % command, None)
        if check_method and not check_method():
            raise SetupCommandFailed(command)

    def output_ends_with(self, starting, expected_end, only_up_to=None):
        if not starting in self.captured_stdout:
            return False
        start_index = self.captured_stdout.index(starting)
        for line in self.captured_stdout[start_index+1:]:
            if re.match(expected_end, line):
                return True
            if only_up_to and line.startswith(only_up_to):
                return False
        return True

    def check_build_command(self):
        return self.output_ends_with('running build\n', '[Cc]reating (tar archive|.*/WHEEL)\n')

    def check_upload_command(self):
        return self.output_ends_with('running upload\n', 'Server response (200): OK\n', only_up_to='running')

    def check_register_command(self):
        return self.output_ends_with('running register\n', 'Server response (200): OK\n', only_up_to='running')

    def check_sdist_command(self):
        return self.output_ends_with('running sdist\n', 'Creating tar archive\n')





class EggProject(Project):
    basket_name = None
    def __init__(self, workspace, directory, include_package_data):
        super().__init__(workspace, directory)
        self.namespaces = []
        self.explicitly_specified_entry_points = []
        self.excluded_packages = []
        self.include_package_data = include_package_data

        self.extras_required = {}
        self.build_deps = []
        self.test_deps = []

        self.translation_package = None

        self.persist_list = []
        self.version_history = []
        self.scheduled_jobs = []

        self.static_files = []
        self.js_attach_list = []
        self.css_attach_list = []

    @property
    def entry_points(self):
        added_entry_points = [ReahlEggExport('reahl.component.eggs:ReahlEgg')]
        return self.persist_list + \
               [entry_point 
                  for version_entry in self.version_history 
                  for entry_point in version_entry.as_entry_points()] + \
               self.static_files + \
               self.js_attach_list + \
               self.css_attach_list + \
               self.explicitly_specified_entry_points + \
               ([self.translation_package] if self.translation_package else []) +\
               added_entry_points

    @property
    def tags(self):
        extras = ['component']
        if not self.chicken_project:
            extras.append('toplevel')
        return super().tags + extras

    @property
    def chicken_project(self):
        parent_directory = os.path.dirname(self.directory)
        if not os.path.isfile(os.path.join(parent_directory, '.reahlproject')):
            return None

        parent_project = self.get_project_in_directory(parent_directory)
        return parent_project if parent_project.has_children else None

    def get_project_in_directory(self, directory):
        try:
            return self.workspace.project_in(directory)
        except ProjectNotFound:
            return Project.from_file(self.workspace, directory)

    @classmethod
    def get_xml_registration_info(cls):
        return ('project', cls, 'egg')

    def inflate_attributes(self, reader, attributes, parent):
        workspace, directory = parent
        include_package_data = False
        if attributes.get('packagedata', None) == 'included':
            include_package_data = True
        if 'basket' in attributes:
            self.basket_name = attributes['basket']
        self.__init__(workspace, directory, include_package_data)

    def inflate_child(self, reader, child, tag, parent):
        if isinstance(child, DistributionPackage):
            self.packages.append(child)
        elif isinstance(child, ExtrasList):
            self.extras_required[child.name] = child
        elif isinstance(child, XMLDependencyList):
            if child.purpose not in ['test', 'build']:
                raise InvalidXMLException('<%s purpose="%s"> given inside a <%s>, only purpose="test" and purpose="build" are allowed in this context' % \
                    (child.get_xml_registration_info()[0], child.purpose, self.get_xml_registration_info()[0]))
            list_to_use = getattr(self, '%s_deps' % child.purpose)
            list_to_use.extend(child)
        elif isinstance(child, NamespaceList):
            self.namespaces = child
        elif isinstance(child, TranslationPackage):
            self.translation_package = child
        elif isinstance(child, ConfigurationSpec):
            if any([isinstance(i, ConfigurationSpec) for i in self.explicitly_specified_entry_points]):
                raise InvalidXMLException('%s is a duplicate <configuration> for egg %s. Each egg may only have one <configuration>.' % (child, self.project_name))
            self.explicitly_specified_entry_points.append(child)
        elif isinstance(child, EntryPointExport):
            self.explicitly_specified_entry_points.append(child)
        elif isinstance(child, PersistedClassesList):
            self.persist_list = child
        elif isinstance(child, VersionEntry):
            self.version_history.append(child)
        elif isinstance(child, ExcludedPackage):
            self.excluded_packages.append(child)
        elif isinstance(child, ScheduledJobSpec):
            self.scheduled_jobs.append(child)
        else:
            super().inflate_child(reader, child, tag, parent)

    @property
    def basket(self):
        baskets = [i for i in self.workspace.projects
                   if i.contains(self)]
        if not baskets:
            return NoBasket(self.workspace)
        else:
            # If it breaks here, it means there is more than one basket found in the current workspace which claim
            #  that this egg belongs to them.
            # Eggs are not allowed to belong to more than one basket, but this could happen if multiple versions
            #  of an egg is checked out in the current workspace
            [basket] = baskets
            return basket

    def contains(self, other):
        return False

    def get_build_sources(self):
        self.setup(['egg_info'])

        sources = []
        sources_filename = os.path.join(self.egg_info_directory, 'SOURCES.txt')

        with io.open(sources_filename) as in_file:
            for line in in_file:
                sources.append(line)
        return sources

    @property
    def egg_info_directory(self):
        return os.path.join(self.directory, '%s.egg-info' % self.project_name_pythonised)

    def list_missing_dependencies(self, for_development=False):
        deps = self.run_deps
        if for_development:
            deps = self.run_deps + self.build_deps + self.test_deps + self.extras
        dependencies = [ i for i in deps
                         if (not i.is_in_development) and (not i.is_installed) ]
        return [i.as_string_for_egg().replace(' ', '') for i in dependencies]

    def setup(self, setup_command, script_name=''):
        with self.paths_set():
            with SetupMonitor() as monitor:
                distribution = setup(script_name=script_name,
                     script_args=setup_command,
                     name=self.project_name,
                     version=self.version_for_setup(),
                     description=self.get_description_for(self),
                     long_description=self.get_long_description_for(self),
                     url=self.get_url_for(self),
                     maintainer=self.maintainer_name,
                     maintainer_email=self.maintainer_email,
                     packages=self.packages_for_setup(),
                     py_modules=self.py_modules_for_setup(),
                     include_package_data=self.include_package_data,
                     package_data=self.package_data_for_setup(),
                     namespace_packages=self.namespace_packages_for_setup(),
                     install_requires=self.run_deps_for_setup(),
                     setup_requires=self.build_deps_for_setup(),
                     tests_require=self.test_deps_for_setup(),
                     test_suite=self.test_suite_for_setup(),
                     entry_points=self.entry_points_for_setup(),
                     extras_require=self.extras_require_for_setup() )
            monitor.check_command_status(distribution.commands)

    @property
    def setup_py_filename(self):
        return os.path.join(self.directory, 'setup.py')

    @contextmanager
    def generated_setup_py(self):
        self.generate_setup_py()
        try:
           yield
        finally:
           os.remove(self.setup_py_filename)

    def generate_setup_py(self):
        with io.open(self.setup_py_filename, 'w') as setup_file:
            setup_file.write('from setuptools import setup, Command\n')
            setup_file.write('class InstallTestDependencies(Command):\n')
            setup_file.write('    user_options = []\n')
            setup_file.write('    def run(self):\n')
            setup_file.write('        import sys\n')
            setup_file.write('        import subprocess\n')
            setup_file.write('        if self.distribution.tests_require: subprocess.check_call([sys.executable, "-m", "pip", "install", "-q"]+self.distribution.tests_require)\n')
            setup_file.write('\n')
            setup_file.write('    def initialize_options(self):\n')
            setup_file.write('        pass\n')
            setup_file.write('\n')
            setup_file.write('    def finalize_options(self):\n')
            setup_file.write('        pass\n\n')
            setup_file.write('setup(\n')
            setup_file.write('    name=%s,\n' % repr(self.project_name))
            setup_file.write('    version=%s,\n' % repr(self.version_for_setup()))
            setup_file.write('    description=%s,\n' % repr(self.get_description_for(self)))
            setup_file.write('    long_description=%s,\n' % repr(self.get_long_description_for(self)))
            setup_file.write('    url=%s,\n' % repr(self.get_url_for(self))),
            setup_file.write('    maintainer=%s,\n' % repr(self.maintainer_name))
            setup_file.write('    maintainer_email=%s,\n' % repr(self.maintainer_email))
            setup_file.write('    packages=%s,\n' % repr(self.packages_for_setup()))
            setup_file.write('    py_modules=%s,\n' % repr(self.py_modules_for_setup()))
            setup_file.write('    include_package_data=%s,\n' % repr(self.include_package_data))
            setup_file.write('    package_data=%s,\n' % repr(self.package_data_for_setup()))
            setup_file.write('    namespace_packages=%s,\n' % repr(self.namespace_packages_for_setup()))
            setup_file.write('    install_requires=%s,\n' % repr(self.run_deps_for_setup()))
            setup_file.write('    setup_requires=%s,\n' % repr(self.build_deps_for_setup()))
            setup_file.write('    tests_require=%s,\n' % repr(self.test_deps_for_setup()))
            setup_file.write('    test_suite=%s,\n' % repr(self.test_suite_for_setup()))

            setup_file.write('    entry_points={\n')
            entry_points = self.entry_points_for_setup()
            for name, values in entry_points.items():
                setup_file.write('        %s: [\n            ' % repr(name))
                value_string = ',\n            '.join([repr(value) for value in values])
                setup_file.write(value_string)
                setup_file.write('    ],\n')
            setup_file.write('                 },\n')

            setup_file.write('    extras_require=%s,\n' % repr(self.extras_require_for_setup()) )
            setup_file.write('    cmdclass={\'install_test_dependencies\': InstallTestDependencies}\n' )
            setup_file.write(')\n')

    def version_for_setup(self):
        return str(self.version.as_upstream())

    @property
    def run_deps(self):
        if self.version_history:
            return list(sorted(self.version_history, key=lambda x : parse_version(str(x.version))))[-1].run_dependencies
        else:
            return []

    def run_deps_for_setup(self):
        return [dep.as_string_for_egg() for dep in self.run_deps]

    def build_deps_for_setup(self):
        return [dep.as_string_for_egg() for dep in self.build_deps]

    def test_deps_for_setup(self):
        return [dep.as_string_for_egg() for dep in self.test_deps]

    def packages_for_setup(self):
        exclusions = [i.name for i in self.excluded_packages]
        exclusions += ['%s.*' % i.name for i in self.excluded_packages]
        # Adding self.namespace_packages... is to work around https://github.com/pypa/setuptools/issues/97
        ns_packages = self.namespace_packages_for_setup()
        packages = list(set([i for i in find_packages(where=self.directory, exclude=exclusions)]+ns_packages))
        packages.sort()
        return packages

    def namespace_packages_for_setup(self):
        return [i.name for i in self.namespaces]  # Note: this has to return non-str strings for setuptools!

    def py_modules_for_setup(self):
        return list(set([i[1] for i in pkgutil.iter_modules(['.']) if not i[2]])-{'setup'})

    def package_data_for_setup(self):
        return {'': ['*/LC_MESSAGES/*.mo']}

    @property
    def test_suite(self):
        directories_to_search = [self.directory]+[os.path.join(self.directory,i.path) for i in self.namespaces]

        for directory in directories_to_search:
            for name in os.listdir(directory):
                full_path = os.path.join(directory,name)
                if os.path.isdir(full_path) and name.endswith('_dev'):
                    path = full_path[len(self.directory)+1:]
                    return '.'.join(path.split(os.path.sep))

        return 'tests'

    def test_suite_for_setup(self):
        return self.test_suite

    def entry_points_for_setup(self):
        entry_point_dict = {}
        for entry_point_name, entry_point in [(i.entry_point, i) for i in self.entry_points]:
            exports = entry_point_dict.setdefault(entry_point_name, [])
            exports.append('%s = %s' % (entry_point.name, entry_point.locator.string_spec))
        return entry_point_dict

    def extras_require_for_setup(self):
        return dict( [ (name, [dep.as_string_for_egg() for dep in dependencies])
                       for name, dependencies in self.extras_required.items()] )

    @property
    def extras(self):
        extras = []
        for dependencies in self.extras_required.values():
            extras.extend(dependencies)
        return extras

    def debinstall(self, args):
        root = os.path.join(self.directory, 'debian', 'python-%s' % self.project_name)
        executable = '/usr/bin/python'
        build_directory = os.path.join(self.workspace.build_directory, self.project_name)
        self.setup(['build', '-b', build_directory, 'build_scripts', '-e', executable, 'install', '--single-version-externally-managed', '--root=%s' % root, '--prefix=/usr'])

    def distributed_python_files(self):
        package_dirs = [i.replace('.', os.sep) for i in self.packages_for_setup()]
        py_files = set()
        for package_dir in package_dirs:
            for dirname, dirnames, filenames in os.walk(package_dir):
                for filename in filenames:
                    if filename.endswith('.py'):
                        py_files.add(os.path.join(dirname, filename))
        return list(py_files)

    @property
    def locale_dirname(self):
        assert self.translation_package, 'No <translations.../> tag specified for project: "%s"' % (self.project_name)
        return os.path.join(self.directory, self.translation_package.path)

    @property
    def locale_domain(self):
        return self.project_name

    @property
    def pot_filename(self):
        return os.path.join(self.locale_dirname, self.locale_domain)

    def extract_messages(self, args):
        if self.translation_package:
            self.setup(['extract_messages',
                        '--input-dirs', '.',
                        '--output-file', self.pot_filename])
        else:
            logging.warning('No <translations.../> tag specified for project: "%s"' % (self.project_name))

    @property
    def translated_domains(self):
        if self.translation_package:
            filenames = glob.glob(os.path.join(self.locale_dirname, '*/LC_MESSAGES/*.po'))
            return {os.path.splitext(os.path.basename(i))[0] for i in filenames}
        else:
            logging.warning('No <translations.../> tag specified for project: "%s"' % (self.project_name))
            return []

    def merge_translations(self):
        for source_dist_spec in self.translated_domains:
            try:
                source_egg = ReahlEgg(get_distribution(source_dist_spec))
            except DistributionNotFound:
                raise EggNotFound(source_dist_spec)
            if not os.path.isdir(self.locale_dirname):
                os.mkdir(self.locale_dirname)
            self.setup(['update_catalog',
                        '--input-file', source_egg.translation_pot_filename,
                        '--domain', source_egg.name,
                        '-d', self.locale_dirname])

    def compile_translations(self):
        for domain in self.translated_domains:
            self.setup(['compile_catalog',
                        '--domain', domain,
                        '-d', self.locale_dirname])

    def add_locale(self, locale, source_dist_spec):
        try:
            babel.parse_locale(locale)
        except ValueError:
            raise InvalidLocaleString(locale)
        try:
            source_egg = ReahlEgg(get_distribution(source_dist_spec or self.project_name))
        except DistributionNotFound:
            raise EggNotFound(source_dist_spec or self.project_name)
        self.setup(['init_catalog',
                    '--input-file', source_egg.translation_pot_filename,
                    '--domain', source_egg.name,
                    '-d', self.locale_dirname,
                    '--locale', locale])
        return locale


class ChickenProject(EggProject):
    has_children = True
    @classmethod
    def get_xml_registration_info(cls):
        return ('project', cls, 'chicken')

    @property
    def egg_project_names(self):
        return [os.path.basename(os.path.dirname(i))
                for i in glob.glob(os.path.join(self.directory, '*', '.reahlproject'))]

    @property
    def egg_projects(self):
        return [self.workspace.project_named(i) for i in self.egg_project_names]

    def debinstall(self, args):
        for egg in self.egg_projects:
            root = os.path.join(self.directory,'debian', 'python-%s' % self.project_name, egg.project_name)
            executable = '/usr/bin/python'
            build_directory = os.path.join(self.workspace.build_directory, self.project_name, egg.project_name)
            egg.setup(['build', '-b', build_directory, 'build_scripts', '-e', executable, 'install', '--single-version-externally-managed', '--root=%s' % root, '--prefix=/usr'])

    def contains_project_named(self, name):
        return name in self.egg_project_names

    @property
    def tags(self):
        return super().tags + ['toplevel']


    def packages_for_setup(self):
        return []

    def namespace_packages_for_setup(self):
        return []



class DirectoryList(list):
    """Utility class used to read a list of directory names from a file on disk."""

    @classmethod
    def from_file(cls, filename):
        directories = DirectoryList()
        directories.read(filename)
        return directories

    def read(self, filename):
        f = io.open(filename, 'r')
        dirnames = f.read().splitlines()
        f.close()
        for name in dirnames:
            self.append(name)


class ProjectList(list):
    """A list of Projects, allowing a number of operations on such a list. These include saving the list to disk."""

    def __init__(self, workspace):
        super().__init__()
        self.workspace = workspace
        self.name_index = {}  # The dict is used to speed up queries (see project_named)

    def append(self, something, ignore_duplicates=False):
        assert ignore_duplicates or something.project_name not in self.name_index, 'Attempt to add duplicate project to project list'
        if something.project_name not in self.name_index:
            self.name_index[something.project_name] = something
            super().append(something)

    def project_in(self, directory):
        full_path = os.path.normpath(directory)
        for project in self:
            if project.directory == full_path:
                return project
        raise ProjectNotFound(full_path)

    def has_project_named(self, name):
        return name in self.name_index.keys()

    def project_named(self, name):
        # Breaking here? Maybe reahl refresh needed?
        try:
            return self.name_index[name]
        except KeyError:
            raise ProjectNotFound(name)

    @classmethod
    def from_file(cls, filename, workspace):
        projects = ProjectList(workspace)
        projects.read(filename)
        return projects

    def collect_projects(self, directories):
        for directory in directories:
            for root, dirs, files in os.walk(os.path.abspath(directory)):
                if '.reahlignore' in files:
                    ignore_list = DirectoryList.from_file(os.path.join(root, '.reahlignore'))
                    for i in ignore_list:
                        try:
                            dirs.remove(i)
                        except ValueError:
                            pass
                elif '.reahlproject' in files:
                    project = Project.from_file(self.workspace, root)
                    self.append(project, ignore_duplicates=True)
                    if not project.has_children:
                        dirs[:] = []  # This prunes the tree so it does not walk deeper in here

    def save(self, filename):
        f = io.open(filename, 'w')
        f.writelines(['%s\n' % i.relative_directory for i in self])
        f.close()

    def delete(self, filename):
        os.remove(filename)

    def read(self, filename):
        self[:] = []
        if not os.path.isfile(filename):
            return
        with io.open(filename, 'r') as f:
            project_dirs = f.read().splitlines()
        for name in project_dirs:
            full_dir = os.path.join(self.workspace.directory, name)
            if os.path.isdir(full_dir):
                self.append(Project.from_file(self.workspace, full_dir))
            else:
                logging.getLogger(__name__).warning('Skipping %s, it does not exist anymore' % name)

    def select(self, states=None, tags=None, append=False, all_=False, negated=False):
        states = states or []
        tags = tags or []
        if append:
            selection = self.workspace.selection
        else:
            selection = ProjectList(self.workspace)

        for i in self:
            if (not negated) == (all_ or (i.status in states) or (len(set(i.tags) & set(tags))>0)):
                selection.append(i)
        return selection

    def select_one(self, directory):
        selection = ProjectList(self.workspace)
        for i in self:
            if i.directory == directory:
                selection.append(i)
                return selection

        selection.append(Project.from_file(self.workspace, directory))
        return selection


class Workspace:
    """A Workspace logically contains several Projects in development. It facilitates issuing operations on sets
    of Projects, and administers the results.

    A Workspace is a directory hierarchy on disk, the projects in it are all checked out somewhere in this hierarchy.

    The workspace provides a location where all manner of administrative information can be saved for the projects
    it contains.
    """
    def __init__(self, directory):
        self.directory = directory
        self.startup_directory = os.getcwd()
        self.projects = ProjectList(self)
        self.selection = ProjectList(self)

    def get_selection_filename(self, name):
        return os.path.join(self.reahl_directory, '%s.selection' % name)

    @property
    def current_selection_filename(self):
        return os.path.join(self.reahl_directory, '%s.selection' % 'current')

    @property
    def current_projects_filename(self):
        return os.path.join(self.reahl_directory, 'workspace.projects')

    @property
    def build_directory(self):
        return os.path.join(self.reahl_directory, 'build')

    def save_selection(self, name):
        return self.selection.save(self.get_selection_filename(name))

    def read_selection(self, name):
        return self.selection.read(self.get_selection_filename(name))

    def delete_selection(self, name):
        return self.selection.delete(self.get_selection_filename(name))

    def save(self):
        self.selection.save(self.current_selection_filename)
        self.projects.save(self.current_projects_filename)

    def read_current_selection(self):
        self.selection.read(self.current_selection_filename)

    def read(self):
        self.read_current_selection()
        self.projects.read(self.current_projects_filename)

    def refresh(self, append, directories):
        directories = [os.path.normpath(os.path.join(self.startup_directory, i)) for i in directories]

        if not append:
            self.projects = ProjectList(self)

        self.projects.collect_projects(directories or [self.directory])
        self.selection = ProjectList(self)
        self.save()

    def select(self, states=None, tags=None, append=False, all_=False, negated=False):
        self.selection = self.projects.select(states=states, tags=tags, append=append, all_=all_, negated=negated)
        self.save()

    def clear_selection(self):
        self.selection = ProjectList(self)
        self.save()

    def get_selection_subset(self, states=None, tags=None, append=False, all_=False, negated=False):
        return self.selection.select(states=states, tags=tags, append=append, all_=all_, negated=negated)

    def project_named(self, name):
        return self.projects.project_named(name)

    def has_project_named(self, name):
        return self.projects.has_project_named(name)

    def project_in(self, directory):
        return self.projects.project_in(directory)

    def update_apt_repository_index(self, sign=True):
        self.distribution_apt_repository.build_index_files()
        if sign:
            self.distribution_apt_repository.sign_index_files()


    @property
    def reahl_directory(self):
        dirname = os.path.join(self.directory, '.reahlworkspace')
        if not os.path.isdir(dirname):
            os.mkdir(dirname)
        return dirname

    @property
    def release_directory(self):
        dirname = os.path.join(self.reahl_directory, 'torelease')
        if not os.path.isdir(dirname):
            os.mkdir(dirname)
        return dirname

    @property
    def distribution_apt_repository(self):
        return LocalAptRepository(os.path.join(self.reahl_directory, 'dist'))

    @property
    def distribution_egg_repository(self):
        return LocalRepository(os.path.join(self.reahl_directory, 'dist-egg'))

    @property
    def repository_state_directory(self):
        dirname = os.path.join(self.reahl_directory, 'uploadstate')
        if not os.path.isdir(dirname):
            os.mkdir(dirname)
        return dirname

    @property
    def dh_make_directory(self):
        dirname = os.path.join(self.reahl_directory, 'dh_make')
        if not os.path.isdir(dirname):
            return None
        return dirname

    def get_saved_selections(self):
        filenames = glob.glob(os.path.join(self.reahl_directory, '*.selection'))
        return [os.path.splitext(os.path.basename(i))[0] for i in filenames]


class SubstvarsFile(list):
    def __init__(self, filename):
        super().__init__()
        self.filename = filename

    def read(self):
        if not os.path.isfile(self.filename):
            return

        with io.open(self.filename) as f:
            for line in f:
                bits = line.strip().split('=')
                key = bits[0]
                value = '='.join(bits[1:])
                self[key] = value

    def write(self):
        with io.open(self.filename, 'w') as f:
            for key, value in self:
                f.write('%s=%s\n' % (key, value))

    def __setitem__(self, key, value):
        try:
            [pair] = [i for i in self
                      if i[0] == key]
            self.insert(self.index(pair), (key, value))
            self.remove(pair)
        except ValueError:
            self.append((key, value))

    def __getitem__(self, key):
        return dict(self)[key]

    def items(self):
        return [i for i in self]

all_xml_classes = [MetaInfo, HardcodedMetadata, DebianPackageMetadata, GitSourceControl, Project, \
                   ChickenProject, EggProject, DebianPackage, SshRepository, PythonSourcePackage, \
                   PythonWheelPackage, PackageIndex, Dependency, ThirdpartyDependency, XMLDependencyList, \
                   ExtrasList, EntryPointExport, ScriptExport, NamespaceList, NamespaceEntry, PersistedClassesList, \
                   OrderedPersistedClass, MigrationList, ConfigurationSpec, ScheduledJobSpec, \
                   ExcludedPackage, TranslationPackage, ExtraPath, ProjectTag, VersionEntry]<|MERGE_RESOLUTION|>--- conflicted
+++ resolved
@@ -575,11 +575,7 @@
         self.__init__(attributes['name'])
 
 
-<<<<<<< HEAD
-class VersionNumber(object):
-=======
-class Version:
->>>>>>> b8f4db81
+class VersionNumber:
     def __init__(self, version_string):
         match = re.match('^(?P<major>\d+)\.(?P<minor>\d+)(\.(?P<patch>[0-9a-zA-Z]+)((?P<other>[^-]+)?)(-(?P<debian_rev>.*))?)?$', version_string)
         self.major = match.group('major')
@@ -607,11 +603,7 @@
         return not re.match('^\d+$', self.patch)
 
     def upper_version(self):
-<<<<<<< HEAD
-        return VersionNumber('.'.join([self.major, six.text_type(int(self.minor)+1)]))
-=======
         return Version('.'.join([self.major, str(int(self.minor)+1)]))
->>>>>>> b8f4db81
 
     def lower_deb_version(self):
         return self.truncated()
@@ -628,15 +620,10 @@
         return VersionNumber('.'.join([self.major, self.minor]))
 
 
-<<<<<<< HEAD
-class Dependency(object):
+class Dependency:
     egg_type = 'egg'
 
     def __init__(self, project, name, version=None, ignore_version=False, version_locked=False):
-=======
-class Dependency:
-    def __init__(self, project, name, version=None, ignore_version=False):
->>>>>>> b8f4db81
         self.project = project
         self.name = name
         self.ignore_version = ignore_version
@@ -721,13 +708,8 @@
     egg_type = 'thirdpartyegg'
 
     def __init__(self, project, name, min_version=None, max_version=None):
-<<<<<<< HEAD
-        super(ThirdpartyDependency, self).__init__(project, name, version=min_version)
+        super().__init__(project, name, version=min_version)
         self.max_version = VersionNumber(max_version) if max_version else None
-=======
-        super().__init__(project, name, version=min_version)
-        self.max_version = Version(max_version) if max_version else None
->>>>>>> b8f4db81
 
     def inflate_attributes(self, reader, attributes, parent):
         assert 'name' in attributes, 'No name specified'
@@ -753,13 +735,8 @@
 
 class XMLDependencyList(list):
     "Purely for reading related dependencies from XML."""
-<<<<<<< HEAD
     def __init__(self, project, purpose, version_entry=None):
-        super(XMLDependencyList, self).__init__()
-=======
-    def __init__(self, project, purpose):
         super().__init__()
->>>>>>> b8f4db81
         self.workspace = project.workspace
         self.project = project
         self.purpose = purpose
@@ -1181,11 +1158,7 @@
 
     @property
     def version(self):
-<<<<<<< HEAD
-        return VersionNumber(six.text_type(self.changelog.version))
-=======
-        return Version(str(self.changelog.version))
->>>>>>> b8f4db81
+        return VersionNumber(str(self.changelog.version))
 
     def get_long_description_for(self, project):
         return self.debian_control.get_long_description_for('python-%s' % project.project_name).replace(' . ', '\n\n')
@@ -1704,8 +1677,8 @@
     def entry_points(self):
         added_entry_points = [ReahlEggExport('reahl.component.eggs:ReahlEgg')]
         return self.persist_list + \
-               [entry_point 
-                  for version_entry in self.version_history 
+               [entry_point
+                  for version_entry in self.version_history
                   for entry_point in version_entry.as_entry_points()] + \
                self.static_files + \
                self.js_attach_list + \
