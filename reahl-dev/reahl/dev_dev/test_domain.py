# Copyright 2013-2018 Reahl Software Services (Pty) Ltd. All rights reserved.
#
#    This file is part of Reahl.
#
#    Reahl is free software: you can redistribute it and/or modify
#    it under the terms of the GNU Affero General Public License as
#    published by the Free Software Foundation; version 3 of the License.
#
#    This program is distributed in the hope that it will be useful,
#    but WITHOUT ANY WARRANTY; without even the implied warranty of
#    MERCHANTABILITY or FITNESS FOR A PARTICULAR PURPOSE.  See the
#    GNU Affero General Public License for more details.
#
#    You should have received a copy of the GNU Affero General Public License
#    along with this program.  If not, see <http://www.gnu.org/licenses/>.



import os
import os.path
import filecmp

import pytest

from reahl.tofu import temp_dir, temp_file_with, expected, Fixture
from reahl.tofu.pytestsupport import with_fixtures
from reahl.stubble import exempt
from reahl.stubble import stubclass

from reahl.component.shelltools import Executable
from reahl.dev.devdomain import DebianPackage, SshRepository, LocalAptRepository, RepositoryLocalState, Workspace, \
    Version, ProjectMetadata, EggProject, ChickenProject, Project, SubstvarsFile, \
    Dependency, ThirdpartyDependency, DebianChangelog, DebianControl
from reahl.dev.exceptions import AlreadyUploadedException, NotBuiltException, NotAValidProjectException, \
    InvalidProjectFileException


class RepositoryUploadFixture(Fixture):
    def new_incoming_directory(self):
        return temp_dir()
    def new_to_upload_directory(self):
        return temp_dir()
    def new_state_directory(self):
        return temp_dir()

    def new_to_upload_file1(self):
        return self.to_upload_directory.file_with('piet.changes', 'kerneels')
    def new_to_upload_file2(self):
        return self.to_upload_directory.file_with('piet.deb', 'black cat')

    def new_package(self):
        fixture = self
        @stubclass(DebianPackage)
        class PackageStub:
            _built = False
            unique_id = 'therecanonlybeone'
            @property
            def is_built(self):
                return self._built

            @property
            def files_to_distribute(self):
                return [fixture.to_upload_file1.name, fixture.to_upload_file2.name]

            def build(self, sign=True):
                self._built = True

        return PackageStub()

    def new_workspace(self):
        fixture = self
        @stubclass(Workspace)
        class WorkspaceStub:
            repository_state_directory = fixture.state_directory.name

        return WorkspaceStub()

    def new_debian_repository(self):
        user = os.environ.get('USER', None)
        return SshRepository(self.workspace, 'localhost', user, self.incoming_directory.name)


@with_fixtures(RepositoryUploadFixture)
def test_upload_not_built(repository_upload_fixture):
    fixture = repository_upload_fixture
    # Case where you upload something that's not been built yet
    assert not fixture.debian_repository.is_uploaded(fixture.package)
    assert not fixture.package.is_built
    with expected(NotBuiltException):
        fixture.debian_repository.upload(fixture.package, [])


@with_fixtures(RepositoryUploadFixture)
def test_upload_success(repository_upload_fixture):
    fixture = repository_upload_fixture
    fixture.package.build()

    # Case where it works
    assert not fixture.debian_repository.is_uploaded(fixture.package)
    assert fixture.package.is_built

    fixture.debian_repository.upload(fixture.package, [])
    assert fixture.debian_repository.is_uploaded(fixture.package)
    assert fixture.package.files_to_distribute
    for filename in fixture.package.files_to_distribute:
        filename_only = os.path.basename(filename)
        incoming_filename = os.path.join(fixture.incoming_directory.name, filename_only)
        assert filecmp.cmp(filename, incoming_filename)

    # Case where you try upload something again
    assert fixture.debian_repository.is_uploaded(fixture.package)
    assert fixture.package.is_built
    with expected(AlreadyUploadedException):
        fixture.debian_repository.upload(fixture.package, [])


def test_reading_and_writing_repository():
    repository_state_dir = temp_dir()
    @stubclass(SshRepository)
    class RepositoryStub:
        @property
        def unique_id(self):
            return 'myid'

        repository_state_directory = repository_state_dir.name

    repository = RepositoryStub()
    expected_repository_state_file = os.path.join(repository_state_dir.name, '%s.uploaded' % repository.unique_id)

    local_state = RepositoryLocalState(repository)

    # Case: on first read, does not break if file does not exist
    assert not os.path.exists(expected_repository_state_file)
    local_state.read()
    assert local_state.uploaded_project_ids == set([])

    # Case: on write, creates file
    assert not os.path.exists(expected_repository_state_file)
    local_state.uploaded_project_ids = {'someid1', 'someid2'}
    local_state.write()
    assert os.path.isfile(expected_repository_state_file)

    # Case: read existing stuff correctly
    local_state.uploaded_project_ids = set([])
    local_state.read()
    assert local_state.uploaded_project_ids == {'someid1', 'someid2'}


def test_queries():
    @stubclass(DebianPackage)
    class PackageStub:
        def __init__(self, name):
            self.name = name

        @property
        def unique_id(self):
            return self.name

    package1 = PackageStub('myname')
    package2 = PackageStub('yourname')


    @stubclass(SshRepository)
    class RepositoryStub:
        pass

    repository = RepositoryStub()
    local_state = RepositoryLocalState(repository)

    local_state.set_uploaded(package1)

    assert local_state.is_uploaded(package1)
    assert not local_state.is_uploaded(package2)



@stubclass(DebianPackage)
class DebianPackageStub:
    package_files = ['equivs-dummy_1.0_all.deb',  'equivs-dummy_1.0.dsc',
                     'equivs-dummy_1.0_i386.changes', 'equivs-dummy_1.0.tar.gz']
    def __init__(self):
        self.temp_directory = temp_dir()
        self.create_files()

    @exempt
    def create_files(self):
        self.file1 = self.temp_directory.file_with(self.package_files[0], 'aaa')
        self.file2 = self.temp_directory.file_with(self.package_files[1], 'bbb')
        self.file3 = self.temp_directory.file_with(self.package_files[2], 'bbb')
        self.file4 = self.temp_directory.file_with(self.package_files[3], 'bbb')

    @property
    def build_output_files(self):
        return [self.file1.name, self.file2.name, self.file3.name, self.file4.name]


class DebianPackageStubWithRealFiles(DebianPackageStub):
    @property
    def build_output_files(self):
        return [os.path.join(self.temp_directory.name, filename) for filename in self.package_files]

    @exempt
    def create_files(self):
        control_file_contents = """Section: misc
Priority: optional
Standards-Version: 8.0.0

Package: equivs-dummy
Version: 1.0
Maintainer: %s <%s>
Architecture: all
Description: some wise words
 long description and info
 .
 second paragraph

""" % (os.environ['DEBFULLNAME'], os.environ['DEBEMAIL'])
        self.temp_directory.file_with('control', control_file_contents)
        for f in self.build_output_files:
            with open(f, 'a'):
                os.utime(f, None)


class LocalAptRepositoryFixture(Fixture):
    def new_repository_directory(self):
        return temp_dir()

    def new_repository(self):
        return LocalAptRepository(os.path.join(self.repository_directory.name, 'repo'))

    def new_package(self):
        return DebianPackageStub()


@with_fixtures(LocalAptRepositoryFixture)
def test_creation_of_directory(local_apt_repository_fixture):
    fixture = local_apt_repository_fixture
    package = fixture.package
    repository = fixture.repository

    # Case: when a repository is made the first time, it creates its root_directory
    assert os.path.isdir(repository.root_directory)
    repository.upload(package, [])
    assert repository.is_uploaded(package)

    # Case: when a repository is made a second time, it preserves the underlying directory
    repository2 = LocalAptRepository(repository.root_directory)
    assert repository.is_uploaded(package)
    assert repository2.is_uploaded(package)


@with_fixtures(LocalAptRepositoryFixture)
def test_uploading(local_apt_repository_fixture):
    fixture = local_apt_repository_fixture
    package = fixture.package
    repository = fixture.repository

    # Case: uploading files
    assert not repository.is_uploaded(package)
    repository.upload(package, [])
    assert repository.is_uploaded(package)
    assert package.package_files

    for filename in package.package_files:
        assert os.path.isfile(os.path.join(repository.root_directory, filename))

    # Case: removing uploaded
    repository.remove_uploaded(package)
    for filename in repository.uploaded_files_for(package):
        assert not os.path.isfile(filename)


@with_fixtures(LocalAptRepositoryFixture)
def test_index_building(local_apt_repository_fixture):
    fixture = local_apt_repository_fixture
    package = DebianPackageStubWithRealFiles()
    repository = fixture.repository
    repository.upload(package, [])

    repository.build_index_files()
    repository.sign_index_files()
    for filename in ['Packages','Release','Release.gpg']:
        assert os.path.isfile( os.path.join(repository.root_directory, filename))


# -- Tests for reading Projects from XML files.
def test_generic_project_file_queries():
    workspace_dir = temp_dir()
    project_dir = workspace_dir.temp_dir()
    project_filename = os.path.join(project_dir.name, '.reahlproject')

    @stubclass(Workspace)
    class WorkspaceStub:
        directory = workspace_dir.name
    workspace = WorkspaceStub()

    # Case where the file does not exist
    assert not os.path.exists(project_filename)
    with expected(NotAValidProjectException):
        Project.from_file(workspace, project_dir.name )

    # Case where the file exists, but is empty
    xml_file = project_dir.file_with('.reahlproject', '')
    with expected(InvalidProjectFileException):
        Project.from_file(workspace, project_dir.name)

    # Case where the file exists with stuff in it
    del xml_file
    xml_file = project_dir.file_with('.reahlproject', '''
<project type="egg">
<distpackage type="deb">
<sshdirectory host="localhost1" destination="/a/b"/>
<sshdirectory host="localhost2" login="someusername" destination="/a/c"/>
</distpackage>
</project>
''')
    project = Project.from_file(workspace, project_dir.name)

    assert isinstance(project, Project)

    [package] = project.packages_to_distribute
    assert isinstance(package, DebianPackage)
    assert package.project is project

    [repository1, repository2] = package.repositories
    assert repository1.host == 'localhost1'
    assert repository1.login == os.environ.get('USER','')
    assert repository1.destination == '/a/b'
    assert repository2.host == 'localhost2'
    assert repository2.login == 'someusername'
    assert repository2.destination == '/a/c'


def test_setup_project_file_queries():
    workspace_dir = temp_dir()
    project_dir = workspace_dir.temp_dir()
    project_filename = os.path.join(project_dir.name, '.reahlproject')
    project_source = project_dir.sub_dir('this')
    project_source_init = project_source.file_with('__init__.py', '')
    project_package1 = project_source.sub_dir('pack1')
    project_package1_init = project_package1.file_with('__init__.py', '')
    project_package2 = project_source.sub_dir('pack2')
    project_package2_init = project_package2.file_with('__init__.py', '')
    project_egg = project_dir.file_with('projegg.py', '')
    project_dev = project_source.sub_dir('proj_dev')

    @stubclass(Project)
<<<<<<< HEAD
    class ProjectStub(object):
        version = VersionNumber('1.2.5')
=======
    class ProjectStub:
        version = Version('1.2.5')
>>>>>>> b8f4db81

    @stubclass(Workspace)
    class WorkspaceStub:
        directory = workspace_dir.name
        project_name = 'proj'
        projects = []
        def project_named(self, name):
            return ProjectStub()
        def has_project_named(self, name):
            return True
    workspace = WorkspaceStub()

    # Case where the file does not exist
    assert not os.path.exists(project_filename)
    with expected(NotAValidProjectException):
        Project.from_file(workspace, project_dir.name)

    # Case where the file exists, but is empty
    xml_file = project_dir.file_with('.reahlproject', '')
    with expected(InvalidProjectFileException):
        Project.from_file(workspace, project_dir.name)

    # Case where the file exists with stuff in it
    del xml_file
    xml_file = project_dir.file_with('.reahlproject', '''
<project type="egg" packagedata="included">
<namespaces>
<package name="this"/>
</namespaces>

<tag name="sometag"/>

<distpackage type="deb">
<sshdirectory host="localhost1" destination="/a/b"/>
</distpackage>

<deps purpose="run">
<egg name="reahl-xmlreader-run"/>
</deps>

<deps purpose="test">
<egg name="reahl-xmlreader-test"/>
</deps>

<deps purpose="build">
<egg name="reahl-xmlreader-build"/>
</deps>

<script name="script1" locator="some script"/>
<script name="script2" locator="some other script"/>

<export entrypoint="entrypoint name 1" name="name1" locator="locator1"/>
<export entrypoint="entrypoint name 2" name="name2" locator="locator2"/>

<excludepackage name="this.pack2"/>

<pythonpath path="stuff"/>
<pythonpath path="stuff2"/>

</project>
''')
    project = Project.from_file(workspace, project_dir.name)

    # Default Metadata queries that will com for setup.py:
    assert project.project_name == os.path.basename(project_dir.name)
    assert str(project.version) == '0.0'

    @stubclass(ProjectMetadata)
    class MetadataStub:
        @property
        def version(self):
            return VersionNumber('3.1.2a1-ubuntu1')
        @property
        def project_name(self):
            return 'test-proj'

    project.metadata = MetadataStub()
    assert str(project.version_for_setup()) == '3.1.2a1'
    assert project.project_name == 'test-proj'

    packages = project.packages_for_setup()
    assert packages == ['this','this.pack1']
    assert project.py_modules_for_setup() == []
    assert project.include_package_data == True
    assert project.namespace_packages_for_setup() == ['this']

    expected_value = ['reahl-xmlreader-run>=1.2,<1.3']
    actual = project.run_deps_for_setup()
    assert actual ==  expected_value

    expected_value = ['reahl-xmlreader-test>=1.2,<1.3']
    actual = project.test_deps_for_setup()
    assert actual ==  expected_value

    expected_value = ['reahl-xmlreader-build>=1.2,<1.3']
    actual = project.build_deps_for_setup()
    assert actual ==  expected_value

    assert project.test_suite_for_setup() == 'this.proj_dev'

    expected_value = {'console_scripts':   ['script1 = some script', 'script2 = some other script'],
                'entrypoint name 2': ['name2 = locator2'],
                'reahl.eggs':        ['Egg = reahl.component.eggs:ReahlEgg'],
                'entrypoint name 1': ['name1 = locator1']
                }

    assert project.entry_points_for_setup() == expected_value

    assert project.python_path == ['stuff','stuff2']

    assert project.tags == ['sometag', 'component', 'toplevel']


def test_egg_project_file_queries():
    workspace_dir = temp_dir()
    project_dir = workspace_dir.temp_dir()
    project_filename = os.path.join(project_dir.name, '.reahlproject')
    @stubclass(Workspace)
    class WorkspaceStub:
        directory = workspace_dir.name
    workspace = WorkspaceStub()

    # Case where the file exists with stuff in it
    xml_file = project_dir.file_with('.reahlproject', '''
<project type="egg" basket="some-basket">
<distpackage type="deb">
<sshdirectory host="localhost1" destination="/a/b"/>
<sshdirectory host="localhost2" login="someusername" destination="/a/c"/>
</distpackage>
</project>
''')
    project = Project.from_file(workspace, project_dir.name)

    assert isinstance(project, EggProject)
    assert project.basket_name == 'some-basket'

    [package] = project.packages_to_distribute
    assert isinstance(package, DebianPackage)
    assert package.project is project

    [repository1, repository2] = package.repositories
    assert repository1.host == 'localhost1'
    assert repository1.login == os.environ.get('USER', '')
    assert repository1.destination == '/a/b'
    assert repository2.host == 'localhost2'
    assert repository2.login == 'someusername'
    assert repository2.destination == '/a/c'




# -- Tests for manipulating debian substvar files.
def test_reading_and_writing_substvar_files():
    raw_file = temp_file_with('')
    substvars = SubstvarsFile(raw_file.name)
    substvars.extend( [('python:Version', 'python stuff'), ('reahl:Depends', 'lots of depends')] )

    substvars.write()

    substvars = SubstvarsFile(raw_file.name)
    assert len(substvars) == 0
    substvars.read()

    assert len(substvars) == 2
    assert list(substvars.items())[0] == ('python:Version', 'python stuff')
    assert list(substvars.items())[1] == ('reahl:Depends', 'lots of depends')


def test_dict_interface():
    substvars = SubstvarsFile(None)
    substvars.extend( [('python:Version', 'python stuff'), ('reahl:Depends', 'lots of depends')] )

    assert substvars['python:Version'] == 'python stuff'
    assert substvars['reahl:Depends'] == 'lots of depends'

    substvars['python:Version'] = 'other stuff'
    assert substvars['python:Version'] == 'other stuff'

    substvars['reahl:Goods'] = 'more goods'
    assert substvars['reahl:Goods'] == 'more goods'

    assert len(substvars) == 3
    assert list(substvars.items())[0] == ('python:Version', 'other stuff')
    assert list(substvars.items())[1] == ('reahl:Depends', 'lots of depends')
    assert list(substvars.items())[2] == ('reahl:Goods', 'more goods')


# -- Tests for dependencies
def test_types_of_dependencies():
    @stubclass(Workspace)
    class WorkspaceStub:
        def __init__(self, contains_project):
            self.contains_project = contains_project
        def project_named(self, name):
            return ProjectStub('proj-name', '2.1')
        def has_project_named(self, name):
            return True

    @stubclass(ChickenProject)
    class ChickenProjectStub:
        def contains_project_named(self, name):
            return True

    @stubclass(EggProject)
    class ProjectStub:
        def __init__(self, name, version, in_same_chicken=False, also_in_workspace=False):
            self.project_name = name
            self.version = VersionNumber(version)
            self.in_same_chicken = in_same_chicken
            self.workspace = WorkspaceStub(also_in_workspace)
        @property
        def chicken_project(self):
            return ChickenProjectStub() if self.in_same_chicken else None

    internal_dep = Dependency(ProjectStub('test-proj', '1.1', in_same_chicken=True), 'one')
    nonversioned_dep = Dependency(ProjectStub('test-proj', '1.1'), 'one', ignore_version=True)
    external_dep = Dependency(ProjectStub('test-proj', '1.1'), 'one')
    external_dep_in_workspace = Dependency(ProjectStub('test-proj', '1.1', also_in_workspace=True), 'one')
    thirdparty_dep = ThirdpartyDependency(ProjectStub('test-proj', '1.1'), 'one')

    # Case: for eggs
    actual = internal_dep.as_string_for_egg()
    assert actual == 'one>=1.1,<1.2'

    actual = nonversioned_dep.as_string_for_egg()
    assert actual == 'one'

    actual = external_dep.as_string_for_egg()
    assert actual == 'one>=2.1,<2.2'

    actual = external_dep_in_workspace.as_string_for_egg()
    assert actual == 'one>=2.1,<2.2'

    actual = thirdparty_dep.as_string_for_egg()
    assert actual == 'one'

    # Case: for debs
    actual = internal_dep.as_string_for_deb()
    assert actual == 'python-one (>=1.1), python-one (<<1.2)'

    actual = nonversioned_dep.as_string_for_deb()
    assert actual == 'python-one'

    actual = external_dep.as_string_for_deb()
    assert actual == 'python-one (>=2.1), python-one (<<2.2)'

    actual = external_dep_in_workspace.as_string_for_deb()
    assert actual == 'python-one (>=2.1), python-one (<<2.2)'

    actual = thirdparty_dep.as_string_for_deb()
    assert actual == ''


def test_types_of_versions():
    @stubclass(EggProject)
    class ProjectStub:
        @property
        def chicken_project(self):
            return None


    alpha_dep = Dependency(ProjectStub(), 'one', version='1.2.5a1-1')
    normal_dep = Dependency(ProjectStub(), 'one', version='1.2.5-1')

    # Case: for eggs
    actual = alpha_dep.as_string_for_egg()
    assert actual == 'one>=1.2.5a1,<1.3'

    actual = normal_dep.as_string_for_egg()
    assert actual == 'one>=1.2,<1.3'

    # Case: for debs
    actual = alpha_dep.as_string_for_deb()
    assert actual == 'python-one (>=1.2), python-one (<<1.3)'

    actual = normal_dep.as_string_for_deb()
    assert actual == 'python-one (>=1.2), python-one (<<1.3)'



# -- Tests regarding the debian changelog file
@pytest.fixture
def changelog_file():
        changlog_file = temp_file_with('''
python-reahl (2.0.0a1) unstable; urgency=low

  * Towards version 2.0.

 -- Iwan Vosloo <iwan@reahl.org>  Tue, 08 Feb 2011 12:03:44 +0000

python-reahl (0.8.0) unstable; urgency=low

  * Initial Release.

 -- Iwan Vosloo <iwan@reahl.org>  Wed, 22 Dec 2010 05:44:11 +0000
''')
        yield changlog_file


def test_parsing_changelog_name(changelog_file):
    changelog = DebianChangelog(changelog_file.name)
    assert changelog.package_name == 'python-reahl'


def test_parsing_changelog_version(changelog_file):
    changelog = DebianChangelog(changelog_file.name)
    assert changelog.version == '2.0.0a1'



@pytest.fixture
def control_file():
    control_file = temp_file_with('''
Source: python-reahl
Section: reahl
Priority: optional
Maintainer: Reahl Software Services <info@reahl.org>
Build-Depends: debhelper (>= 7), python-support (>= 1.0), python (>= 2.6), python (<< 3.0)
Standards-Version: 3.8.3

Package: python-reahl-component
Architecture: all
Depends: python-setuptools, ${python:Depends}, ${reahl:Depends}
Provides: ${python:Provides}
Description: Reahl-component.
Reahl-component - long description.

Package: python-reahl-stubble
Architecture: all
Depends: ${python:Depends}, ${reahl:Depends}
Provides: ${python:Provides}
Description: Stub tools for use in unit testing
 one line of description
 another line of description

''' )
    return control_file


def test_debian_control_descriptions(control_file):
    control = DebianControl(control_file.name)

    assert control.get_short_description_for('python-reahl-stubble') == 'Stub tools for use in unit testing'
    expected_long = 'one line of description another line of description '

    assert control.get_long_description_for('python-reahl-stubble') == expected_long

    assert control.get_short_description_for('python-reahl-component') == 'Reahl-component.'


def test_debian_maintainer_info(control_file):
    control = DebianControl(control_file.name)

    assert control.maintainer_name == 'Reahl Software Services'
    assert control.maintainer_email == 'info@reahl.org'

<|MERGE_RESOLUTION|>--- conflicted
+++ resolved
@@ -345,13 +345,8 @@
     project_dev = project_source.sub_dir('proj_dev')
 
     @stubclass(Project)
-<<<<<<< HEAD
-    class ProjectStub(object):
+    class ProjectStub:
         version = VersionNumber('1.2.5')
-=======
-    class ProjectStub:
-        version = Version('1.2.5')
->>>>>>> b8f4db81
 
     @stubclass(Workspace)
     class WorkspaceStub:
