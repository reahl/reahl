# Copyright 2016 Reahl Software Services (Pty) Ltd. All rights reserved.
#
#    This file is part of Reahl.
#
#    Reahl is free software: you can redistribute it and/or modify
#    it under the terms of the GNU Affero General Public License as
#    published by the Free Software Foundation; version 3 of the License.
#
#    This program is distributed in the hope that it will be useful,
#    but WITHOUT ANY WARRANTY; without even the implied warranty of
#    MERCHANTABILITY or FITNESS FOR A PARTICULAR PURPOSE.  See the
#    GNU Affero General Public License for more details.
#
#    You should have received a copy of the GNU Affero General Public License
#    along with this program.  If not, see <http://www.gnu.org/licenses/>.


from __future__ import print_function, unicode_literals, absolute_import, division
<<<<<<< HEAD

from reahl.tofu import Fixture, expected
=======
from reahl.tofu import test, Fixture, vassert, expected
>>>>>>> b83f7baf

from reahl.stubble import easter_egg

from reahl.component.dbutils import DatabaseControl, SystemControl, CouldNotFindDatabaseControlException

from reahl.component.config import Configuration, ReahlSystemConfig


class StubDatabaseControl(DatabaseControl):
    control_matching_regex = r'^myprefix://'
    uri_regex_string = r'myprefix://(?P<database>.*):(?P<user>.*):(?P<password>.*):(?P<host>.*):(?P<port>.*)$'


class DBControlFixture(Fixture):
    def new_config(self):
        line = 'StubDatabaseControl = reahl.component_dev.test_dbutils:StubDatabaseControl'
        easter_egg.add_entry_point_from_line('reahl.component.databasecontrols', line)

        config = Configuration()
        config.reahlsystem = ReahlSystemConfig()
        return config

dbcontrol_fixture = DBControlFixture.as_pytest_fixture()


def test_finding_database_control(dbcontrol_fixture):
    """The correct DatabaseControl will be found from the entry point
       reahl.component.databasecontrols for a given
       reahlsystem.connection_uri config setting based on its control_matching_regex.

    """
    fixture = dbcontrol_fixture
    fixture.config.reahlsystem.connection_uri = 'myprefix://theuser:thepasswd@thehost:123/thedb'
    system_control = SystemControl(fixture.config)
    assert isinstance(system_control.db_control, StubDatabaseControl) 

    fixture.config.reahlsystem.connection_uri = 'wrongprefix://theuser:thepasswd@thehost:123/thedb'
    with expected(CouldNotFindDatabaseControlException):
        SystemControl(fixture.config)


def test_database_control_settings(dbcontrol_fixture):
    """DatabaseControl settings are read from the
       reahlsystem.connection_uri config setting parsed as an RFC1808 URI
    """
    fixture = dbcontrol_fixture
    fixture.config.reahlsystem.connection_uri = 'myprefix://theuser:thepasswd@thehost:123/thedb'
    system_control = SystemControl(fixture.config)

    assert system_control.db_control.database_name == 'thedb' 
    assert system_control.db_control.user_name == 'theuser' 
    assert system_control.db_control.password == 'thepasswd' 
    assert system_control.db_control.host == 'thehost' 
    assert system_control.db_control.port == 123 



<|MERGE_RESOLUTION|>--- conflicted
+++ resolved
@@ -16,17 +16,11 @@
 
 
 from __future__ import print_function, unicode_literals, absolute_import, division
-<<<<<<< HEAD
 
 from reahl.tofu import Fixture, expected
-=======
-from reahl.tofu import test, Fixture, vassert, expected
->>>>>>> b83f7baf
-
 from reahl.stubble import easter_egg
 
 from reahl.component.dbutils import DatabaseControl, SystemControl, CouldNotFindDatabaseControlException
-
 from reahl.component.config import Configuration, ReahlSystemConfig
 
 
