--- conflicted
+++ resolved
@@ -195,37 +195,6 @@
         with expected(ConfigurationException):
             config.configure()
 
-<<<<<<< HEAD
-    class DistributionNotFoundConfig(ConfigWithFiles):
-        def new_root_egg_name(self):
-            return 'missing_root_egg'
-
-    @test(DistributionNotFoundConfig)
-    def hint_on_distribution_not_found(self, fixture):
-        """When a DistributionNotFoundException is raised - in development ONLY - for the current root_egg,
-           its message is augmented with a hint for new users."""
-
-        # Case: development
-        config = StoredConfiguration(fixture.config_dir.name, in_production=False)
-        
-        def check_exception(ex):
-            vassert( 'It looks like you are in a development environment. Did you run "reahl setup -- develop -N"?' in six.text_type(ex) )
-
-        with expected(DistributionNotFound, test=check_exception):
-            config.configure()
-
-        # Case: production
-        config = StoredConfiguration(fixture.config_dir.name, in_production=True)
-        
-        def check_exception(ex):
-            vassert( 'missing-root-egg' in six.text_type(ex) )
-
-        with expected(DistributionNotFound, test=check_exception):
-            config.configure()
-
-=======
->>>>>>> f1731a9f
-
 
 
 class ConfigWithEntryPointClassList(Configuration):
