# Copyright 2013 Reahl Software Services (Pty) Ltd. All rights reserved.
#
#    This file is part of Reahl.
#
#    Reahl is free software: you can redistribute it and/or modify
#    it under the terms of the GNU Affero General Public License as
#    published by the Free Software Foundation; version 3 of the License.
#
#    This program is distributed in the hope that it will be useful,
#    but WITHOUT ANY WARRANTY; without even the implied warranty of
#    MERCHANTABILITY or FITNESS FOR A PARTICULAR PURPOSE.  See the
#    GNU Affero General Public License for more details.
#
#    You should have received a copy of the GNU Affero General Public License
#    along with this program.  If not, see <http://www.gnu.org/licenses/>.


from __future__ import unicode_literals
from __future__ import print_function
from contextlib import contextmanager
import warnings

from reahl.tofu import Fixture, test, vassert

from reahl.component.dbutils import ORMControl
from reahl.component.eggs import ReahlEgg
from reahl.component.migration import Migration

<<<<<<< HEAD
warnings.warn('TODO: these tests need neatening, some facts to test are in comments below this warning')
#
# current schema version is saved when tables are created
# when you run upgrade, only the relevant migrations are run, in order - 2 phases, then new schema version is noted
# when a new egg appears in the dependency tree that was not installed before, its tables are created & version is noted
# when an old egg disappears from the dependency tree???
=======

# Migrations schedule changes to be run in several phases on a single object of some kind
# the relevant migrations are computed to be run, then allowed to schedule their changes
# phases are run, in order, tasks in a phase are run in the order they were scheduled

# All the migrations are schedueld, then run for all the migrations to bring things up to each intermediate version. 
>>>>>>> ad3d3860


class stubclass(object):
    def __init__(self, cls):
        pass
    def __call__(self, cls):
        warnings.warn('This needs to become stubble.stubclass, but stubble does not deal with this scenario - it needs to be fixed')
        return cls

@stubclass(ReahlEgg)
class ReahlEggStub(ReahlEgg):
    def __init__(self, name, version, migrations):
        super(ReahlEggStub, self).__init__(None)
        self._name = name
        self._version = version
        self.migrations = migrations
    @property
    def name(self):
        return self._name

    @property
    def version(self):
        return self._version

    @property
    def migrations_in_order(self):
        return self.migrations

@stubclass(ORMControl)
class ORMControlStub(ORMControl):
    def __init__(self):
        self.versions = {}
    @contextmanager
    def managed_transaction(self):
        yield
    def update_schema_version_for(self, egg):
        self.versions[egg.name] = egg.version
    def schema_version_for(self, egg):
        return self.versions[egg.name]
    def initialise_schema_version_for(self, egg):
        self.versions[egg.name] = egg.version
    def has_schema_version(self, egg):
        return egg.name in self.versions
    def create_schema_for(self, transaction, new_eggs):
        pass

class MigrateFixture(Fixture):
    def new_orm_control(self):
        return ORMControlStub()



@test(MigrateFixture)
def upgrading(fixture):

    fixture.ran = []
    class TestMigration(Migration):
        def upgrade(self):
            fixture.ran.append((self.__class__, 'upgrade'))
        def upgrade_cleanup(self):
            fixture.ran.append((self.__class__, 'cleanup'))
    
    class MigrateOneA(TestMigration):
        version = '0.1'
    class MigrateOneB(TestMigration):
        version = '0.1'
    class MigrateTwoA(TestMigration):
        version = '0.1'
    class MigrateTwoB(TestMigration):
        version = '0.1'
    
    eggs = [ReahlEggStub('one', '0.0', [MigrateOneA, MigrateOneB]), 
            ReahlEggStub('two', '0.0', [MigrateTwoA, MigrateTwoB])]
    for egg in eggs:
        fixture.orm_control.initialise_schema_version_for(egg)
    for egg in eggs:
        egg._version = '0.1'
    fixture.orm_control.migrate_db(eggs)

    expected_migrations = [(MigrateTwoA, 'upgrade'), (MigrateTwoB, 'upgrade'), 
                           (MigrateOneA, 'upgrade'), (MigrateOneB, 'upgrade'), 
                           (MigrateOneA, 'cleanup'), (MigrateOneB, 'cleanup'), 
                           (MigrateTwoA, 'cleanup'), (MigrateTwoB, 'cleanup')]
    vassert ( fixture.ran == expected_migrations )

    #case: running it again does not trigger running the upgrade again if the version did not change
    fixture.ran = []
    fixture.orm_control.migrate_db(eggs)
    vassert( fixture.ran == [] )



<|MERGE_RESOLUTION|>--- conflicted
+++ resolved
@@ -26,21 +26,16 @@
 from reahl.component.eggs import ReahlEgg
 from reahl.component.migration import Migration
 
-<<<<<<< HEAD
+
 warnings.warn('TODO: these tests need neatening, some facts to test are in comments below this warning')
 #
-# current schema version is saved when tables are created
-# when you run upgrade, only the relevant migrations are run, in order - 2 phases, then new schema version is noted
-# when a new egg appears in the dependency tree that was not installed before, its tables are created & version is noted
-# when an old egg disappears from the dependency tree???
-=======
-
 # Migrations schedule changes to be run in several phases on a single object of some kind
 # the relevant migrations are computed to be run, then allowed to schedule their changes
 # phases are run, in order, tasks in a phase are run in the order they were scheduled
-
-# All the migrations are schedueld, then run for all the migrations to bring things up to each intermediate version. 
->>>>>>> ad3d3860
+# All the migrations are schedueld, then run for all the migrations to bring things up to each intermediate version. (not done)
+# current schema version is saved when tables are created
+# when a new egg appears in the dependency tree that was not installed before, its tables are created & version is noted
+# when an old egg disappears from the dependency tree???
 
 
 class stubclass(object):
