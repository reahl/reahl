# Copyright 2013 Reahl Software Services (Pty) Ltd. All rights reserved.
#
#    This file is part of Reahl.
#
#    Reahl is free software: you can redistribute it and/or modify
#    it under the terms of the GNU Affero General Public License as
#    published by the Free Software Foundation; version 3 of the License.
#
#    This program is distributed in the hope that it will be useful,
#    but WITHOUT ANY WARRANTY; without even the implied warranty of
#    MERCHANTABILITY or FITNESS FOR A PARTICULAR PURPOSE.  See the
#    GNU Affero General Public License for more details.
#
#    You should have received a copy of the GNU Affero General Public License
#    along with this program.  If not, see <http://www.gnu.org/licenses/>.


from __future__ import unicode_literals
from __future__ import print_function

import six
from contextlib import contextmanager
import warnings

from reahl.tofu import Fixture, test, vassert, expected, NoException
from reahl.stubble import CallMonitor, EmptyStub


from reahl.component.dbutils import ORMControl
from reahl.component.eggs import ReahlEgg
from reahl.component.migration import Migration, MigrationSchedule, MigrationRun
from reahl.component.exceptions import ProgrammerError

class stubclass(object):
    def __init__(self, cls):
        pass
    def __call__(self, cls):
        warnings.warn('This needs to become stubble.stubclass, but stubble does not deal with this scenario - it needs to be fixed')
        return cls

@stubclass(ReahlEgg)
class ReahlEggStub(ReahlEgg):
    def __init__(self, name, version, migrations):
        super(ReahlEggStub, self).__init__(None)
        self._name = name
        self._version = version
        self.migrations = migrations
    @property
    def name(self):
        return self._name

    @property
    def version(self):
        return self._version

    @property
    def migrations_in_order(self):
        return self.migrations


<<<<<<< HEAD
@stubclass(ORMControl)
=======
>>>>>>> 591c2ec6
class ORMControlStub(ORMControl):
    created_schema_for = None

    def __init__(self):
        self.versions = {}

    @contextmanager
    def managed_transaction(self):
        yield

    def update_schema_version_for(self, egg):
        self.versions[egg.name] = egg.version

    def schema_version_for(self, egg, default=None):
        return self.versions[egg.name]

    def initialise_schema_version_for(self, egg):
        self.versions[egg.name] = egg.version

    def set_currently_installed_version_for(self, egg, version_number):
        self.versions[egg.name] = version_number



class MigrateFixture(Fixture):
    def new_orm_control(self):
        return ORMControlStub()


@test(MigrateFixture)
def how_migration_works(fixture):
    """Calls that will modify the database are scheduled in the schedule_upgrades() method of all
       the applicable Migrations for a single migration run. `shedule_upgrades()` is called on each
       migration in order of their versions. Once all calls are scheduled,
       they are executed as scheduled.
    """

    class SomeObject(object):
        calls_made = []
        def do_something(self, arg):
            self.calls_made.append(arg)
    some_object = SomeObject()
    
    class Migration1(Migration):
        version = '2.0'
        def schedule_upgrades(self):
            self.schedule('drop_fk', some_object.do_something, 'drop_fk_1')
            self.schedule('data', some_object.do_something, 'data_1')
            self.schedule('drop_fk', some_object.do_something, 'drop_fk_2')

    class Migration2(Migration):
        version = '3.0'
        def schedule_upgrades(self):
            self.schedule('drop_fk', some_object.do_something, 'drop_fk_3')

    egg = ReahlEggStub('my_egg', '4.0', [Migration1, Migration2])
    fixture.orm_control.set_currently_installed_version_for(egg, '1.0')

    fixture.orm_control.migrate_db([egg])

    expected_order = ['drop_fk_1', 'drop_fk_2', 'drop_fk_3', 'data_1']
    vassert( some_object.calls_made == expected_order )


@test(MigrateFixture)
def schedule_executes_in_order(fixture):
    """A MigrationSchedule is used internally to schedule calls in different phases. The calls 
       scheduled in each phase are executed in the order the phases have been set up on the MigrationSchedule.
       Within a phase, the calls are executed in the order they were registered in that phase.
    """
    
    schedule_names = ['a', 'b', 'c']
    migration_schedule = MigrationSchedule(*schedule_names)

    class SomeObject(object):
        def do_something(self, arg):
            pass
    some_object = SomeObject()

    #schedule calls not in registered order
    with CallMonitor(some_object.do_something) as monitor:
        migration_schedule.schedule('c', some_object.do_something, 'c1')
        migration_schedule.schedule('a', some_object.do_something, 'a1')
        migration_schedule.schedule('b', some_object.do_something, 'b')
        migration_schedule.schedule('a', some_object.do_something, 'a2')
        migration_schedule.schedule('c', some_object.do_something, 'c2')

    migration_schedule.execute_all()

    actual_order = [call.args[0] for call in monitor.calls]
    expected_order = ['a1', 'a2', 'b', 'c1', 'c2']
    vassert( actual_order == expected_order )


@test(MigrateFixture)
def schedule_executes_phases_with_parameters(fixture):
    """When a MigrationSchedule executes the calls that were scheduled from a Migration, 
       the methods are actually called, and passed the correct arguments."""

    class SomeObject(object):
        def please_call_me(self, arg, kwarg=None):
            pass
    some_object = SomeObject()
    
    migration_schedule = MigrationSchedule('phase_name')
    migration = Migration(migration_schedule)

    with CallMonitor(some_object.please_call_me) as monitor:
        migration.schedule('phase_name', some_object.please_call_me, 'myarg', kwarg='mykwarg')

    migration_schedule.execute_all()

    vassert( monitor.calls[0].args == ('myarg',) )
    vassert( monitor.calls[0].kwargs == dict(kwarg='mykwarg') )


@test(MigrateFixture)
def invalid_schedule_name_raises(fixture):
    """A useful error is raised when an attempt is made to schedule a call in a phase that is not defined."""
    
    valid_schedule_names = ['a', 'b']
    migration_schedule = MigrationSchedule(*valid_schedule_names)

    def check_exception(ex):
        vassert( six.text_type(ex) == 'A phase with name<wrong_name> does not exist.' )

    with expected(ProgrammerError, test=check_exception):
        migration_schedule.schedule('wrong_name', None)


@test(MigrateFixture)
def version_dictates_execution_of_migration_(fixture):
    """Each Migration should have a class attribute `version` that states which version of the component
       it upgrades the database schema to. Only the Migrations with versions greater than the current 
       schema version are included in a MigrationRun for a given egg.
    """
    
    class PreviousVersionMigration(Migration):
        version = '1.0'
    class MatchingCurrentVersionMigration(Migration):
        version = '2.0'
    class NewerVersionMigration(Migration):
        version = '3.0'
    class EvenNewerVersionMigration(Migration):
        version = '4.0'

    egg = ReahlEggStub('my_egg', '4.0', [PreviousVersionMigration, MatchingCurrentVersionMigration, 
                                         NewerVersionMigration, EvenNewerVersionMigration])
    fixture.orm_control.set_currently_installed_version_for(egg, '2.0')

    migration_run = MigrationRun(fixture.orm_control, [egg])
    migrations_to_run = migration_run.migrations_to_run_for(egg)
    classes_to_run = [m.__class__ for m in migrations_to_run]
    vassert( classes_to_run == [NewerVersionMigration, EvenNewerVersionMigration] )


@test(MigrateFixture)
def version_of_migration_not_set_error(fixture):
    """If the version to which a Migration is applicable is not set, an error is raised."""
    class TestMigration(Migration):
        pass

    egg = ReahlEggStub('my_egg', '1.0', [TestMigration])
    fixture.orm_control.set_currently_installed_version_for(egg, '0.0')

    def check_exception(ex):
        vassert( six.text_type(ex) == 'Migration <class \'reahl.component_dev.migrationtests.TestMigration\'> does not have a version set' )

    with expected(ProgrammerError, test=check_exception):
        fixture.orm_control.migrate_db([egg])


@test(MigrateFixture)
def available_migration_phases(fixture):
    """These are the phases, and order of the phases in a MigrationRun."""

    migration_run = MigrationRun(fixture.orm_control, [])
    
    expected_order = ('drop_fk', 'drop_pk', 'pre_alter', 'alter', 'create_pk', 'indexes', 'data', 'create_fk', 'cleanup')
    vassert( migration_run.changes.phases_in_order == expected_order  )


@test(MigrateFixture)
def schema_version_housekeeping(fixture):
    """The database keeps track of the schema for each installed component. After a migration run
       the currently installed versions are updated.
    """
    
    egg = ReahlEggStub('my_egg', '2.0', [])
    fixture.orm_control.set_currently_installed_version_for(egg, '1.0')
    migration_run = MigrationRun(fixture.orm_control, [egg])
    migration_run.execute_migrations()
    vassert( fixture.orm_control.schema_version_for(egg) == '2.0' )


<|MERGE_RESOLUTION|>--- conflicted
+++ resolved
@@ -58,10 +58,7 @@
         return self.migrations
 
 
-<<<<<<< HEAD
 @stubclass(ORMControl)
-=======
->>>>>>> 591c2ec6
 class ORMControlStub(ORMControl):
     created_schema_for = None
 
