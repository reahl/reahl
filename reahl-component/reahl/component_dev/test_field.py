--- conflicted
+++ resolved
@@ -224,17 +224,6 @@
     assert not optional_field.required
 
     # Getting copy with a ValidationConstraint of certain type removed
-<<<<<<< HEAD
-    assert field.required
-    more_lax_field = field.as_without_validation_constraint(RequiredConstraint)
-    assert not more_lax_field.required
-
-    # Getting copy with a new ValidationConstraint added
-    field.make_optional()
-    assert not field.required
-    more_strict_field = field.as_with_validation_constraint(RequiredConstraint())
-    assert more_strict_field.required
-=======
     assert field.required 
     more_lax_field = field.without_validation_constraint(RequiredConstraint)
     assert not more_lax_field.required 
@@ -244,7 +233,6 @@
     assert not field.required 
     more_strict_field = field.with_validation_constraint(RequiredConstraint())
     assert more_strict_field.required 
->>>>>>> 79b92fee
 
 
 @with_fixtures(FieldFixture)
