# Copyright 2009, 2011, 2012, 2013 Reahl Software Services (Pty) Ltd. All rights reserved.
#
#    This file is part of Reahl.
#
#    Reahl is free software: you can redistribute it and/or modify
#    it under the terms of the GNU Affero General Public License as
#    published by the Free Software Foundation; version 3 of the License.
#
#    This program is distributed in the hope that it will be useful,
#    but WITHOUT ANY WARRANTY; without even the implied warranty of
#    MERCHANTABILITY or FITNESS FOR A PARTICULAR PURPOSE.  See the
#    GNU Affero General Public License for more details.
#
#    You should have received a copy of the GNU Affero General Public License
#    along with this program.  If not, see <http://www.gnu.org/licenses/>.

"""A basic framework for writing commandline utilities."""

from __future__ import unicode_literals
from __future__ import print_function
import six
import sys
import os.path
import logging
import re
import subprocess
import os
import warnings

from optparse import OptionParser
import shlex


class ExecutableNotInstalledException(Exception):
    def __init__(self, executable_name):
        self.executable_name = executable_name
    def __str__(self):
        return 'Executable not found: %s' % self.executable_name


class Executable(object):
    def __init__(self, name):
        self.name = name

    @property
    def executable_file(self):
        return self.which(self.name)
        
    def which(self, program):
        def is_exe(fpath):
            return os.path.exists(fpath) and os.access(fpath, os.X_OK)

        def ext_candidates(fpath):
            for ext in os.environ.get("PATHEXT", "").split(os.pathsep):
                yield fpath + ext
            yield fpath

        fpath, fname = os.path.split(program)
        if fpath:
            if is_exe(program):
                return program
        else:
            for path in os.environ["PATH"].split(os.pathsep):
                exe_file = os.path.join(path, program)
                for candidate in ext_candidates(exe_file):
                    if is_exe(candidate):
                        return candidate

        raise ExecutableNotInstalledException(program)

    def call(self, commandline_arguments, *args, **kwargs):
        return subprocess.call([self.executable_file]+commandline_arguments, *args, **kwargs)
    def check_call(self, commandline_arguments, *args, **kwargs):
        return subprocess.check_call([self.executable_file]+commandline_arguments, *args, **kwargs)
    def Popen(self, commandline_arguments, *args, **kwargs):
        return subprocess.Popen([self.executable_file]+commandline_arguments, *args, **kwargs)


class CommandNotFound(Exception):
    pass

class Command(object):
    """This is the superclass of all Commands that a ReahlCommandline can perform.

    It provides a common place where optparse is invoked. New commands are implemented by subclassing
    this one and overriding its execute method. The class attributes can also be overridden to specify
    how the commandline should be parsed.
    """

    options = []
    keyword = 'not implemented'
    usage_args = ''

    def __init__(self, commandline):
        self.commandline = commandline
        self.parser = OptionParser()
        self.parser.set_usage('%s %s' % (os.path.basename(sys.argv[0]), '%s [options] %s' % (self.keyword, self.usage_args)))
        for (short_version, long_version, kwargs) in self.options:
            self.parser.add_option(short_version, long_version, **kwargs)

    def parse_commandline(self, line):
        options, args = self.parser.parse_args(shlex.split(line))
        self.verify_commandline(options, args)
        return options, args

    def do(self, line):
        try:
            options, args = self.parse_commandline(line)
            return self.execute(options, args)
        except SystemExit as ex:
            return ex.code

    def help(self):
        self.parser.print_help()

    def verify_commandline(self, options, args):
        pass

    def execute(self, options, args):
        pass


class ReahlCommandline(object):
    """A generic class for invoking commands on the commandline."""
    command_entry_point = None
    usage_string = '[options] <command> [command options]'
    args_re = '((-l|--loglevel) +[\w\+\-\'"\>]+)?'
    options = [('-l', '--loglevel', dict(dest='loglevel', default='WARNING',
                                         help='set log level to this'))]

    def __init__(self, options, config):
        self.options = options
        self.commands = config.commands

    @property
    def command_names(self):
        return [i.keyword for i in self.commands]

    def command_named(self, name):
        for i in self.commands:
            if i.keyword == name:
                return i(self)
        raise CommandNotFound(name)

    def print_usage(self, parser):
        print(parser.format_help(), file=sys.stderr)
        print('\nCommands: ( %s <command> --help for usage on a specific command)\n' % os.path.basename(sys.argv[0]), file=sys.stderr)
        max_len = max([len(command.keyword) for command in self.commands])
        format_template = '{0: <%s}\t{1}' % max_len
        for command in self.commands:
            print(format_template.format(command.keyword, command.__doc__), file=sys.stderr)
        print('', file=sys.stderr)

    @classmethod
    def execute_one(cls):
        """The entry point for running command from the commandline."""

        command, line, options, parser = cls.parse_commandline()
        return_code = None

        if command:
            commandline = cls(options)
            if command in ['-h', '--help']:
                commandline.print_usage(parser)
                return_code = -1
            else:
                return_code = commandline.execute_command(command, line, options, parser)
        return return_code

    def set_log_level(self, log_level):
        loglevel = getattr(logging, log_level)
<<<<<<< HEAD
        logging.getLogger('').setLevel(log_level)
=======
        logging.getLogger(u'').setLevel(log_level)
        if getattr(logging, log_level, 0) <= logging.WARN:
            warnings.resetwarnings()
>>>>>>> 45c4ebe5
        
    def execute_command(self, command, line, options, parser):
        self.set_log_level(options.loglevel)
        if command in self.command_names:
            return self.command_named(command).do(line)
        self.print_usage(parser)
        return None

    @classmethod
    def parse_commandline(cls):
        parser = OptionParser(usage='%s %s' % (os.path.basename(sys.argv[0]), cls.usage_string))
        for (short_version, long_version, kwargs) in cls.options:
            parser.add_option(short_version, long_version, **kwargs)

        args_string = ' '.join(sys.argv[1:])
        args_match = re.match(cls.args_re, args_string)
        if args_match:
            initial_args = shlex.split(args_string[:args_match.end()])
            remaining_args = sys.argv[len(initial_args)+1:]
        else:
            parser.error('Could not parse commandline')

        options, args = parser.parse_args(initial_args)

        if not len(remaining_args) >= 1:
            return ('-h', None, options, parser)

        # Note: its necessary to quote parts before we join them, else " chars are nuked (if there were any)
        try:
            command, line = remaining_args[0], ' '.join(['\'%s\'' % i for i in remaining_args[1:]])
        except IndexError:
            parser.error('No commands specified, try %s --help for usage' % os.path.basename(sys.argv[0]))
        return command, line, options, parser

<|MERGE_RESOLUTION|>--- conflicted
+++ resolved
@@ -169,13 +169,9 @@
 
     def set_log_level(self, log_level):
         loglevel = getattr(logging, log_level)
-<<<<<<< HEAD
         logging.getLogger('').setLevel(log_level)
-=======
-        logging.getLogger(u'').setLevel(log_level)
         if getattr(logging, log_level, 0) <= logging.WARN:
             warnings.resetwarnings()
->>>>>>> 45c4ebe5
         
     def execute_command(self, command, line, options, parser):
         self.set_log_level(options.loglevel)
