--- conflicted
+++ resolved
@@ -85,11 +85,7 @@
 
         @wraps(f)
         def deprecated_wrapper(*args, **kwds):
-<<<<<<< HEAD
-            logging.getLogger(__name__).warn('DEPRECATED: %s. %s' % (something, self.message))
-=======
-            warnings.warn(u'DEPRECATED: %s. %s' % (something, self.message), DeprecationWarning, stacklevel=2)
->>>>>>> de313711
+            warnings.warn('DEPRECATED: %s. %s' % (something, self.message), DeprecationWarning, stacklevel=2)
             return f(*args, **kwds)
 
         if inspect.isfunction(something):
