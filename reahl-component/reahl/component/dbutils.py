--- conflicted
+++ resolved
@@ -159,6 +159,7 @@
             raise InvalidConnectionURIException()
         return match.groupdict()
 
+
 class NullDatabaseControl(DatabaseControl):
     uri_regex_string = r''
     @classmethod
@@ -172,47 +173,15 @@
 
     def __getattr__(self, name):
         return self.donothing
-        
+
 
 class ORMControl(object):
     def migrate_db(self, eggs_in_order):
         with self.managed_transaction():
-<<<<<<< HEAD
-            changes = MigrationSchedule('drop_fk', 'drop_pk', 'pre_alter', 'alter', 
-                                        'create_pk', 'indexes', 'data', 'create_fk', 'cleanup')
-            migrations = [(egg, [migration(changes) for migration in egg.compute_migrations(self.schema_version_for(egg))]) 
-                          for egg in eggs_in_order]
-            new_eggs = [egg 
-                        for egg in eggs_in_order
-                        if not self.has_schema_version(egg)]
-            self.schedule_migration_changes(reversed(migrations), 'upgrade')
-            self.create_schema_for(transaction, new_eggs)
-            self.schedule_migration_changes(migrations, 'upgrade_cleanup')
-            changes.execute_all()
-                
-            for egg in eggs_in_order:
-                logging.getLogger(__name__).info('Migrating %s - updating schema version to %s' % (egg.name, egg.version))
-                self.update_schema_version_for(egg)
-
-    def schedule_migration_changes(self, migrations, method_name):
-        for egg, migration_list in migrations:
-            current_schema_version = self.schema_version_for(egg)
-            logging.getLogger(__name__).info('Scheduling migration changes %s - "%s" going from version %s to %s' % \
-                                             (egg.name, method_name, current_schema_version, egg.version))
-            for migration in migration_list:
-                getattr(migration, method_name)()
-=======
             migration_run = MigrationRun(self, eggs_in_order)
             migration_run.schedule_migrations()
             migration_run.execute_migrations()
 
 
 
->>>>>>> 68852efb
 
-    def create_schema_for(self, transaction, new_eggs):
-        self.create_db_tables(transaction, new_eggs)
-
-
-
-
