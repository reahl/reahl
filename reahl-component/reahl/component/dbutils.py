# Copyright 2013-2018 Reahl Software Services (Pty) Ltd. All rights reserved.
#
#    This file is part of Reahl.
#
#    Reahl is free software: you can redistribute it and/or modify
#    it under the terms of the GNU Affero General Public License as
#    published by the Free Software Foundation; version 3 of the License.
#
#    This program is distributed in the hope that it will be useful,
#    but WITHOUT ANY WARRANTY; without even the implied warranty of
#    MERCHANTABILITY or FITNESS FOR A PARTICULAR PURPOSE.  See the
#    GNU Affero General Public License for more details.
#
#    You should have received a copy of the GNU Affero General Public License
#    along with this program.  If not, see <http://www.gnu.org/licenses/>.

"""Utilities to manipulate underlying databases - sometimes via an ORM tool.

.. uml:: ../../../reahl-component/reahl/component_dev/database_components.puml

"""


import re
from contextlib import contextmanager
<<<<<<< HEAD
from six.moves.urllib import parse as urllib_parse
import logging
=======
import urllib.parse 
>>>>>>> b8f4db81

from reahl.component.exceptions import ProgrammerError
from reahl.component.eggs import ReahlEgg
from reahl.component.migration import MigrationRun


class CouldNotFindDatabaseControlException(Exception):
    def __init__(self, url):
        super().__init__(url)
        self.url = url


class SystemControl:
    """Used to control all aspects relating to the underlying database as per the configuration of the system.

    Any Reahl system is assumed to have a database backing it. Our
    dealings with a databases vary in two dimentions. The first of
    these dimantions is the different database backends that can be
    used. How one controls the backend itself (such as creating users,
    dropping databases, etc) differs depending on the particular
    backend used.

    Regardless of which backend is used, one can also use an ORM layer
    on top of the database. Things like instrumenting classes,
    creating database tables of dealing with database transactions are
    dependent on the ORM implementation used.

    The SystemControl allows you to control all these aspects of the
    database. It does so by delegating methods relating to the
    database backend to a :class:`DatabaseControl` of the correct
    kind, and by delegating the methods relating to ORM operations to
    an :class:`ORMControl` of the correct kind.

    The type of :class:`DatabaseControl` used is inferred from the
    configured `reahlsystem.connection_uri` in `reahl.config.py`. The
    actual :class:`ORMControl` used is configured as the
    `reahlsystem.orm_control` in `reahl.config.py`.

    A programmer should use the SystemControl of the system as
    programmatic interface to the database without regard for which
    technology-specific classes it delegates to in order to do its
    work.

    """
    def __init__(self, config):
        self.config = config
        self.connection_uri = self.config.reahlsystem.connection_uri
        self.db_control = self.db_control_for_uri(self.connection_uri)
        self.orm_control = self.config.reahlsystem.orm_control
        self.orm_control.system_control = self

    def connect(self):
        """Connects and logs into the database."""
        self.orm_control.connect()
        if self.db_control.is_in_memory:
            self.create_db_tables()

    @contextmanager
    def auto_connected(self):
        if self.connected:
            yield

        self.connect()
        try:
            yield
        finally:
            self.disconnect()

    @property
    def connected(self):
        """Returns True if the system is currently connected to the database."""
        return self.orm_control.connected

    def disconnect(self):
        """Disconnects from the database."""
        self.orm_control.disconnect()

    def managed_transaction(self):
        return self.orm_control.managed_transaction()

    def nested_transaction(self):
        return self.orm_control.nested_transaction()

    def finalise_session(self):
        self.orm_control.finalise_session()

    def set_transaction_and_connection(self, transaction):
        self.orm_control.set_transaction_and_connection(transaction)

    def commit(self):
        """Commits the database."""
        self.orm_control.commit()

    def rollback(self):
        """Rolls back the database."""
        self.orm_control.rollback()

    def db_control_for_uri(self, url):
        for i in self.config.reahlsystem.databasecontrols:
            if i.matches_uri(url):
                return i(url, self.config)
        raise CouldNotFindDatabaseControlException(url)

    def __getattr__(self, name):
        return getattr(self.db_control, name)

    def size_database(self):
        """Returns the current size of the database."""
        with self.orm_control.managed_transaction():
            return self.db_control.size_database(self.orm_control)

    def create_db_tables(self):
        """Creates the underlying database schema."""
        eggs_in_order = ReahlEgg.get_all_relevant_interfaces(self.config.reahlsystem.root_egg)
        with self.orm_control.managed_transaction() as transaction:
            return self.orm_control.create_db_tables(transaction, eggs_in_order)

    def drop_db_tables(self):
        """Removes the underlying database schema."""
        with self.orm_control.managed_transaction() as transaction:
            return self.orm_control.drop_db_tables(transaction)

    def initialise_database(self):
        """Ensures a new clean database exists, with a schema created. This drops an existing database if one is present."""
        self.drop_database()
        self.create_database()
        self.connect()
        try:
            self.create_db_tables()
        finally:
            self.disconnect()

    def migrate_db(self, dry_run=False, output_sql=False):
        """Runs the database migrations relevant to the current system."""
        eggs_in_order = ReahlEgg.get_all_relevant_interfaces(self.config.reahlsystem.root_egg)
        self.orm_control.migrate_db(eggs_in_order, dry_run=dry_run, output_sql=output_sql)
        return 0

    def diff_db(self, output_sql=False):
        """Computes the changes in schema iwetween the current database and what the current system expects."""
        return self.orm_control.diff_db(output_sql=output_sql)

    def do_daily_maintenance(self):
        """Runs the all the scheduled jobs relevant to the current system."""
        with self.orm_control.managed_transaction() as transaction:
            ReahlEgg.do_daily_maintenance_for_egg(self.config.reahlsystem.root_egg)

    def create_db_user(self, super_user_name=None, create_with_password=True):
        """Creates the database user."""
        return self.db_control.create_db_user(super_user_name=super_user_name, create_with_password=create_with_password)

    def drop_db_user(self, super_user_name=None):
        """Drops the database user."""
        return self.db_control.drop_db_user(super_user_name=super_user_name)
    
    def drop_database(self, super_user_name=None):
        """Drops the database (if it exists)."""
        return self.db_control.drop_database(super_user_name=super_user_name)
    
    def create_database(self, super_user_name=None):
        """Creates the database."""
        return self.db_control.create_database(super_user_name=super_user_name)
    
    def backup_database(self, directory, super_user_name=None):
        """Backs up the database."""
        return self.db_control.backup_database(directory, super_user_name=super_user_name)
    
    def backup_all_databases(self, directory, super_user_name=None):
        """Backs up all databases on the current machine."""
        return self.db_control.backup_all_databases(directory, super_user_name=super_user_name)
    
    def restore_database(self, filename, super_user_name=None):
        """Restores a databases from the given backup."""
        return self.db_control.restore_database(filename, super_user_name=super_user_name)
    
    def restore_all_databases(self, filename, super_user_name=None):
        """Restores all databases from the given backup."""
        return self.db_control.restore_all_databases(filename, super_user_name=super_user_name)

    

class DatabaseControl:
    """An interface to the underlying database backend technology used. 

    This class has the responsibility to manage the low-level backend
    operations, such as creating/dropping databases or users.

    In order to support a new type of database, subclass this class
    and implement its methods appropriately for that backend.

    Don't use this class directly, rather call the methods on the
    :class:`SystemControl`. It delegates to the appropriate underlying
    :class:`ORMControl` and/or :class:`DatabaseControl` as
    appropriate.
    """
    control_matching_regex = r'^$'
    def __init__(self, url, config):
        self.config = config
        self.connection_uri = url
        uri_parts = urllib.parse.urlparse(url)
        self.user_name = self.unquote(uri_parts.username)
        self.password = self.unquote(uri_parts.password)
        self.host = self.unquote(uri_parts.hostname)
        self.port = uri_parts.port
        self.database_name = self.unquote(uri_parts.path[1:] if uri_parts.path.startswith('/') else uri_parts.path)
        if not self.database_name:
            raise ProgrammerError('Please specify a database name in reahlsystem.connection_uri')

    def unquote(self, value):
        return urllib.parse.unquote(value) if value else None

    def get_dbapi_connection_creator(self):
        return None

    @property
    def is_in_memory(self):
        return False

    @classmethod
    def matches_uri(cls, url):
        return re.match(cls.control_matching_regex, url) is not None

    def create_db_user(self, super_user_name=None, create_with_password=True):
        assert self.user_name, 'No user name in URI %s' % self.connection_uri

    def drop_db_user(self, super_user_name=None):
        assert self.user_name, 'No user name in URI %s' % self.connection_uri

    
class NullDatabaseControl(DatabaseControl):
    """A stubbed-out :class:`DatabaseControl` for systems that do not have any database at all."""

    def donothing(self, *args, **kwargs):
        pass

    def __getattr__(self, name):
        return self.donothing


<<<<<<< HEAD
class DryRunException(Exception):
    pass


class ORMControl(object):
=======
class ORMControl:
>>>>>>> b8f4db81
    """An interface to higher-level database operations that may be dependent on the ORM technology used.

    This class has the responsibility to manage the higher-level
    backend operations, such as instrumenting persisted classes,
    creating database schemas, migration, etc.

    In order to support a new type of ORM, subclass this class
    and implement its methods appropriately for that ORM.

    Don't use this class directly, rather call the methods on the
    :class:`SystemControl`. It delegates to the appropriate underlying
    :class:`ORMControl` and/or :class:`DatabaseControl` as
    appropriate.

    """
    def migrate_db(self, eggs_in_order, dry_run=False, output_sql=False):
        try:
            with self.managed_transaction():
                migration_run = MigrationRun(self, eggs_in_order)
                migration_run.schedule_migrations()
                migration_run.execute_migrations()
                if dry_run:
                    raise DryRunException()
        except DryRunException:
            logging.getLogger(__name__).info('Migration: only a dry run, rolling changes back')



<|MERGE_RESOLUTION|>--- conflicted
+++ resolved
@@ -23,12 +23,8 @@
 
 import re
 from contextlib import contextmanager
-<<<<<<< HEAD
-from six.moves.urllib import parse as urllib_parse
+import urllib.parse
 import logging
-=======
-import urllib.parse 
->>>>>>> b8f4db81
 
 from reahl.component.exceptions import ProgrammerError
 from reahl.component.eggs import ReahlEgg
@@ -268,15 +264,11 @@
         return self.donothing
 
 
-<<<<<<< HEAD
 class DryRunException(Exception):
     pass
 
 
-class ORMControl(object):
-=======
-class ORMControl:
->>>>>>> b8f4db81
+class ORMControl():
     """An interface to higher-level database operations that may be dependent on the ORM technology used.
 
     This class has the responsibility to manage the higher-level
