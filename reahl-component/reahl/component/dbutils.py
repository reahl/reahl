# Copyright 2013, 2014, 2016 Reahl Software Services (Pty) Ltd. All rights reserved.
#
#    This file is part of Reahl.
#
#    Reahl is free software: you can redistribute it and/or modify
#    it under the terms of the GNU Affero General Public License as
#    published by the Free Software Foundation; version 3 of the License.
#
#    This program is distributed in the hope that it will be useful,
#    but WITHOUT ANY WARRANTY; without even the implied warranty of
#    MERCHANTABILITY or FITNESS FOR A PARTICULAR PURPOSE.  See the
#    GNU Affero General Public License for more details.
#
#    You should have received a copy of the GNU Affero General Public License
#    along with this program.  If not, see <http://www.gnu.org/licenses/>.

"""Utilities to manipulate underlying databases - sometimes via an ORM tool."""


from __future__ import print_function, unicode_literals, absolute_import, division
import six
import re
from contextlib import contextmanager
import logging
from six.moves.urllib import parse as urllib_parse

from reahl.component.exceptions import ProgrammerError
from reahl.component.eggs import ReahlEgg
from reahl.component.migration import MigrationSchedule, MigrationRun

<<<<<<< HEAD
class InvalidConnectionURIException(Exception):
    pass

=======
>>>>>>> 95df3f12

class CouldNotFindDatabaseControlException(Exception):
    def __init__(self, url):
        super(CouldNotFindDatabaseControlException, self).__init__(url)
        self.url = url


class SystemControl(object):
    def __init__(self, config):
        self.config = config
        self.connection_uri = self.config.reahlsystem.connection_uri
        self.db_control = self.db_control_for_uri(self.connection_uri)
        self.orm_control = self.config.reahlsystem.orm_control
        self.orm_control.system_control = self

    def connect(self):
        self.orm_control.connect()
        if self.db_control.is_in_memory:
            self.create_db_tables()

    @contextmanager
    def auto_connected(self):
        if self.connected:
            yield

        self.connect()
        try:
            yield
        finally:
            self.disconnect()

    @property
    def connected(self):
        return self.orm_control.connected

    def disconnect(self):
        self.orm_control.disconnect()

    def managed_transaction(self):
        return self.orm_control.managed_transaction()

    def nested_transaction(self):
        return self.orm_control.nested_transaction()

    def finalise_session(self):
        self.orm_control.finalise_session()

    def set_transaction_and_connection(self, transaction):
        self.orm_control.set_transaction_and_connection(transaction)

    def commit(self):
        self.orm_control.commit()

    def rollback(self):
        self.orm_control.rollback()

    def db_control_for_uri(self, url):
        for i in self.config.reahlsystem.databasecontrols:
            if i.matches_uri(url):
                return i(url, self.config)
        raise CouldNotFindDatabaseControlException(url)

    def __getattr__(self, name):
        return getattr(self.db_control, name)

    def size_database(self):
        with self.orm_control.managed_transaction():
            return self.db_control.size_database(self.orm_control)

    def create_db_tables(self):
        eggs_in_order = ReahlEgg.get_all_relevant_interfaces(self.config.reahlsystem.root_egg)
        with self.orm_control.managed_transaction() as transaction:
            return self.orm_control.create_db_tables(transaction, eggs_in_order)

    def drop_db_tables(self):
        with self.orm_control.managed_transaction() as transaction:
            return self.orm_control.drop_db_tables(transaction)

    def initialise_database(self, yes=False):
        self.drop_database(yes=yes)
        self.create_database()
        self.connect()
        try:
            self.create_db_tables()
        finally:
            self.disconnect()

    def migrate_db(self):
        eggs_in_order = ReahlEgg.get_all_relevant_interfaces(self.config.reahlsystem.root_egg)
        self.orm_control.migrate_db(eggs_in_order)
        return 0

    def diff_db(self):
        return self.orm_control.diff_db()

    def do_daily_maintenance(self):
        with self.orm_control.managed_transaction() as transaction:
            ReahlEgg.do_daily_maintenance_for_egg(self.config.reahlsystem.root_egg)


class DatabaseControl(object):
    control_matching_regex = r'^$'
    def __init__(self, url, config):
        self.config = config
        self.connection_uri = url
        uri_parts = urllib_parse.urlparse(url)
        self.user_name = uri_parts.username
        self.password = uri_parts.password
        self.host = uri_parts.hostname
        self.port = uri_parts.port
        self.database_name = uri_parts.path[1:] if uri_parts.path.startswith('/') else uri_parts.path
        if not self.database_name:
            raise ProgrammerError('Please specify a database name in reahlsystem.connection_uri')

    def get_dbapi_connection_creator(self):
        return None

    @property
    def is_in_memory(self):
        return False

    @classmethod
    def matches_uri(cls, url):
        return re.match(cls.control_matching_regex, url) is not None
<<<<<<< HEAD

    @classmethod
    def parse_connection_uri(cls, url):
        match = re.match(cls.uri_regex_string, url)
        if not match:
            raise InvalidConnectionURIException()
        return match.groupdict()
=======
>>>>>>> 95df3f12


class NullDatabaseControl(DatabaseControl):
    uri_regex_string = r''

    def donothing(self, *args, **kwargs):
        pass

    def __getattr__(self, name):
        return self.donothing


class ORMControl(object):
    def migrate_db(self, eggs_in_order):
        with self.managed_transaction():
            migration_run = MigrationRun(self, eggs_in_order)
            migration_run.schedule_migrations()
            migration_run.execute_migrations()




<|MERGE_RESOLUTION|>--- conflicted
+++ resolved
@@ -18,22 +18,14 @@
 
 
 from __future__ import print_function, unicode_literals, absolute_import, division
-import six
 import re
 from contextlib import contextmanager
-import logging
 from six.moves.urllib import parse as urllib_parse
 
 from reahl.component.exceptions import ProgrammerError
 from reahl.component.eggs import ReahlEgg
-from reahl.component.migration import MigrationSchedule, MigrationRun
+from reahl.component.migration import MigrationRun
 
-<<<<<<< HEAD
-class InvalidConnectionURIException(Exception):
-    pass
-
-=======
->>>>>>> 95df3f12
 
 class CouldNotFindDatabaseControlException(Exception):
     def __init__(self, url):
@@ -158,16 +150,6 @@
     @classmethod
     def matches_uri(cls, url):
         return re.match(cls.control_matching_regex, url) is not None
-<<<<<<< HEAD
-
-    @classmethod
-    def parse_connection_uri(cls, url):
-        match = re.match(cls.uri_regex_string, url)
-        if not match:
-            raise InvalidConnectionURIException()
-        return match.groupdict()
-=======
->>>>>>> 95df3f12
 
 
 class NullDatabaseControl(DatabaseControl):
