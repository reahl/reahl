--- conflicted
+++ resolved
@@ -10,11 +10,7 @@
     <thirdpartyegg name="six"/> 
     <thirdpartyegg name="Babel" minversion="1.3" maxversion="1.3.9999"/> 
     <thirdpartyegg name="python-dateutil" minversion="2.2" maxversion="2.2.999"/> 
-<<<<<<< HEAD
     <thirdpartyegg name="wrapt" minversion="1.10.2" maxversion="1.10.999"/> 
-=======
-    <thirdpartyegg name="decorator" minversion="3.4" maxversion="3.4.999"/> 
->>>>>>> 4e60db94
   </deps>
 
   <deps purpose="test">
