# Copyright 2013-2018 Reahl Software Services (Pty) Ltd. All rights reserved.
#
#    This file is part of Reahl.
#
#    Reahl is free software: you can redistribute it and/or modify
#    it under the terms of the GNU Affero General Public License as
#    published by the Free Software Foundation; version 3 of the License.
#
#    This program is distributed in the hope that it will be useful,
#    but WITHOUT ANY WARRANTY; without even the implied warranty of
#    MERCHANTABILITY or FITNESS FOR A PARTICULAR PURPOSE.  See the
#    GNU Affero General Public License for more details.
#
#    You should have received a copy of the GNU Affero General Public License
#    along with this program.  If not, see <http://www.gnu.org/licenses/>.

"""The Reahl production commandline utility."""


import sys
import os.path
import os
import shutil

<<<<<<< HEAD
import six
=======
import pprint
>>>>>>> b8f4db81
import inspect

from pkg_resources import DistributionNotFound, get_distribution

from reahl.component.dbutils import SystemControl
from reahl.component.shelltools import Command, ReahlCommandline, AliasFile
from reahl.component.context import ExecutionContext
<<<<<<< HEAD
from reahl.component.config import EntryPointClassList, Configuration, ConfigSetting, StoredConfiguration, MissingValue
from reahl.component.eggs import ReahlEgg, VersionTree
=======
from reahl.component.config import ConfigSetting, StoredConfiguration, MissingValue
from reahl.component.eggs import ReahlEgg
>>>>>>> b8f4db81
from reahl.component.exceptions import DomainException


class ComponentInfo(Command):
    """Gives information about a given reahl component"""
    keyword = 'componentinfo'
    def assemble(self):
        self.parser.add_argument('component_name', type=str,  help='the name of a component')

    def execute(self, args):
        egg = ReahlEgg(get_distribution(args.component_name))
        print('Name: %s' % egg.name)
        print('Version: %s' % egg.version)
        configuration_class = egg.configuration_spec
        if configuration_class:
            self.print_configuration_info(configuration_class)
        if egg.translation_package:
            self.print_locale_info(egg)

    def print_locale_info(self, egg):
        print('\nLocale info:\n')
        print('\tTranslation package: %s' % egg.translation_package.__name__)
        print('\tTranslation POT: %s' % egg.translation_pot_filename)

    def print_configuration_info(self, configuration_class):
        print('\nConfiguration (%s):\n' % configuration_class.filename)
        if configuration_class.__doc__:
            for line in inspect.getdoc(configuration_class).split('\n'):
                print('\t%s' % line)
            print('')
        for name, value in configuration_class.__dict__.items():
            if isinstance(value, ConfigSetting):
                print('\t%s.%s:\t\t\t%s' % (configuration_class.config_key, name, value.description))


class ProductionCommand(Command):
    """Superclass used for all production shell commands."""
    def assemble(self):
        self.parser.add_argument('config_directory', type=str,  help='a reahl configuration directory')

    def execute(self, args):
        self.create_context(args.config_directory)
        self.directory = args.config_directory

    def create_context(self, config_directory):
        try:
            self.context = ExecutionContext.for_config_directory(config_directory)
        except DistributionNotFound as ex:
            ex.args = ('%s (In development? Did you forget to do a "reahl setup -- develop -N"?)' % ex.args[0],)
            raise
        self.context.install()
        self.context.system_control = SystemControl(self.context.config)

    @property
    def sys_control(self):
        return self.context.system_control
    
    @property
    def config(self):
        return self.context.config


class ListConfig(ProductionCommand):
    """Lists current configuration settings."""
    keyword = 'listconfig'

    def assemble(self):
        super().assemble()
        self.parser.add_argument('-v', '--values', action='store_true', dest='print_values', help='prints the currently configured value')
        self.parser.add_argument('-f', '--files', action='store_true', dest='print_files', help='prints the filename where the setting should be defined')
        self.parser.add_argument('-d', '--defaults', action='store_true', dest='print_defaults', help='prints the default value')
        self.parser.add_argument('-m', '--missing', action='store_true', dest='print_missing_only', help='prints the missing values only')
        self.parser.add_argument('-i', '--info', action='store_true', dest='print_description', help='prints a description')

    def create_context(self, config_directory):
        self.context = ExecutionContext(name=self.__class__.__name__)

    def execute(self, args):
        super().execute(args)
        self.context.install()

        print('Listing config for %s' % self.directory)
        config = StoredConfiguration(self.directory)
        config.configure(validate=False)
        for config_file, key, value, setting in config.list_all():
            to_print = '%-35s' % key
            if args.print_files:
                to_print += '\t%s' % config_file
            if args.print_values:
                to_print += '\t%s' % value
            if args.print_defaults:
                if setting.defaulted:
                    message = str(setting.default)
                    if setting.dangerous:
                        message += ' (DANGEROUS DEFAULT)'
                elif setting.automatic:
                    message = 'AUTOMATIC'
                else:
                    message = 'NO DEFAULT'
                to_print += '\t%s' % message
            if args.print_description:
                to_print += '\t%s' % setting.description

            if args.print_missing_only and not isinstance(value, MissingValue):
                pass
            else:
                print(to_print)


class CheckConfig(ProductionCommand):
    """Checks current configuration settings."""
    keyword = 'checkconfig'
    def execute(self, args):
        super().execute(args)
        print('Checking config in %s' % self.directory)
        config = StoredConfiguration(self.directory)
        config.configure(validate=True)
        print('Config parses OK')


class CreateDBUser(ProductionCommand):
    """Creates the database user."""
    keyword = 'createdbuser'
    def assemble(self):
        super().assemble()
        self.parser.add_argument('-n', '--no-create-password', action='store_true', dest='no_create_password',
                                 help='create the user without a password')
        self.parser.add_argument('-U', '--super-user-name', dest='super_user_name', default=None,
                                 help='the name of the priviledged user who may perform this operation')
    def execute(self, args):
        super().execute(args)
        return self.sys_control.create_db_user(super_user_name=args.super_user_name,
                                               create_with_password=not args.no_create_password)


class DropDBUser(ProductionCommand):
    """Drops the database user."""
    keyword = 'dropdbuser'
    def assemble(self):
        super().assemble()
        self.parser.add_argument('-U', '--super-user-name', dest='super_user_name', default=None,
                                 help='the name of the priviledged user who may perform this operation')

    def execute(self, args):
        super().execute(args)
        return self.sys_control.drop_db_user(super_user_name=args.super_user_name)


class DropDB(ProductionCommand):
    """Drops the database."""
    keyword = 'dropdb'
    def assemble(self):
        super().assemble()
        self.parser.add_argument('-y', '--yes', action='store_true', dest='yes',
                                 help='automatically answers yes on prompts')
        self.parser.add_argument('-U', '--super-user-name', dest='super_user_name', default=None,
                                 help='the name of the priviledged user who may perform this operation')

    def execute(self, args):
        super().execute(args)
        if args.yes or (input('Are you sure? (y/N)? ').strip().lower().startswith('y')):
            return self.sys_control.drop_database(super_user_name=args.super_user_name)
        else:
            return 


class CreateDB(ProductionCommand):
    """Creates the database."""
    keyword = 'createdb'
    def assemble(self):
        super().assemble()
        self.parser.add_argument('-U', '--super-user-name', dest='super_user_name', default=None,
                                 help='the name of the priviledged user who may perform this operation')

    def execute(self, args):
        super().execute(args)
        return self.sys_control.create_database(super_user_name=args.super_user_name)


class BackupDB(ProductionCommand):
    """Backs up the database."""
    keyword = 'backupdb'
    def assemble(self):
        super().assemble()
        self.parser.add_argument('-d', '--directory', dest='directory', default='/tmp', help='the directory to back up to')
        self.parser.add_argument('-U', '--super-user-name', dest='super_user_name', default=None,
                                 help='the name of the priviledged user who may perform this operation')
    def execute(self, args):
        super().execute(args)
        return self.sys_control.backup_database(args.directory, super_user_name=args.super_user_name)


class RestoreDB(ProductionCommand):
    """Restores the database."""
    keyword = 'restoredb'

    def assemble(self):
        super().assemble()
        self.parser.add_argument('-f', '--filename', dest='filename', default='/tmp/data.pgsql', help='the file to restore from')
        self.parser.add_argument('-U', '--super-user-name', dest='super_user_name', default=None,
                                 help='the name of the priviledged user who may perform this operation')

    def execute(self, args):
        super().execute(args)
        return self.sys_control.restore_database(args.filename, super_user_name=args.super_user_name)


class BackupAllDB(ProductionCommand):
    """Backs up all the databases on the host this project config points to."""
    keyword = 'backupall'
    def assemble(self):
        super().assemble()
        self.parser.add_argument('-d', '--directory', dest='directory', default='/tmp', help='the direcotry to back up to')
        self.parser.add_argument('-U', '--super-user-name', dest='super_user_name', default=None,
                                 help='the name of the priviledged user who may perform this operation')
        
    def execute(self, args):
        super().execute(args)
        return self.sys_control.backup_all_databases(args.directory, super_user_name=args.super_user_name)


class RestoreAllDB(ProductionCommand):
    """Restores all the databases on the host this project config points to."""
    keyword = 'restoreall'
    def assemble(self):
        super().assemble()
        self.parser.add_argument('-f', '--filename', dest='filename', default='/tmp/data.sql', help='the file to restore from')
        self.parser.add_argument('-U', '--super-user-name', dest='super_user_name', default=None,
                                 help='the name of the priviledged user who may perform this operation')
        
    def execute(self, args):
        super().execute(args)
        return self.sys_control.restore_all_databases(args.filename, super_user_name=args.super_user_name)


class SizeDB(ProductionCommand):
    """Prints the current size of the database."""
    keyword = 'sizedb'
    def execute(self, args):
        super().execute(args)
        self.context.install()
        with self.sys_control.auto_connected():
            print('Database size: %s' % self.sys_control.size_database())
        return 0


class CreateDBTables(ProductionCommand):
    """Creates all necessary tables in the database."""
    keyword = 'createdbtables'
    def execute(self, args):
        super().execute(args)
        self.context.install()
        with self.sys_control.auto_connected():
            return self.sys_control.create_db_tables()


class DropDBTables(ProductionCommand):
    """Drops all necessary tables in the database."""
    keyword = 'dropdbtables'
    def execute(self, args):
        super().execute(args)
        self.context.install()
        with self.sys_control.auto_connected():
            return self.sys_control.drop_db_tables()


class MigrateDB(ProductionCommand):
    """Runs all necessary database migrations."""
    keyword = 'migratedb'
    def assemble(self):
        super(MigrateDB, self).assemble()
        self.parser.add_argument('-d', '--dryrun', action='store_true', dest='dry_run',
                                 help='apply the migration, but do not commit(rollback changes)')
        self.parser.add_argument('-s', '--output-sql', action='store_true', dest='output_sql',
                                 help='don\'t migrate, only output the sql that would be executed when migrating')

    def execute(self, args):
        super().execute(args)
        self.context.install()
        with self.sys_control.auto_connected():
            return self.sys_control.migrate_db(dry_run=args.dry_run, output_sql=args.output_sql)


class DiffDB(ProductionCommand):
    """Prints out a diff(required alembic operations) between the current database schema and what is expected by the current code."""
    keyword = 'diffdb'
    def assemble(self):
        super(DiffDB, self).assemble()
        self.parser.add_argument('-s', '--output_sql', action='store_true', dest='output_sql',
                                 help='show differences as sql')

    def execute(self, args):
        super().execute(args)
        self.context.install()
        with self.sys_control.auto_connected():
            changes = self.sys_control.diff_db(output_sql=args.output_sql)
            if not changes:
                print('No difference detected')


class ListDependencies(ProductionCommand):
    """List all dependency eggs in dependency order."""
    keyword = 'listdeps'
    def assemble(self):
        super().assemble()
        self.parser.add_argument('-v', '--verbose', action='store_true', dest='verbose', help='list direct dependencies too')
        
    def execute(self, args):
        super().execute(args)
        self.context.install()
        distributions = ReahlEgg.compute_ordered_dependent_distributions(self.config.reahlsystem.root_egg)
        for distribution in distributions:
            deps = ''
            if args.verbose:
                deps = '[%s]' % (' | '.join([str(i) for i in distribution.requires()]))
            print('%s %s' % (distribution, deps))
        return 0


class ListVersions(ProductionCommand):
    """List all declared versions."""
    keyword = 'listversions'
    def assemble(self):
        super(ListVersions, self).assemble()

    def execute(self, args):
        super(ListVersions, self).execute(args)
        self.context.install()
        versions = ReahlEgg(get_distribution(self.config.reahlsystem.root_egg)).get_versions()
        for version in versions:
            print(f'{version}')
        return 0


class ListVersionDependencies(ProductionCommand):
    """List dependencies."""
    keyword = 'listversiondeps'
    def assemble(self):
        super(ListVersionDependencies, self).assemble()

    def execute(self, args):
        super(ListVersionDependencies, self).execute(args)
        self.context.install()
        VersionTree.from_root_egg(self.config.reahlsystem.root_egg).show()
        return 0


class RunJobs(ProductionCommand):
    """Runs all registered scripts."""
    keyword = 'runjobs'
    def execute(self, args):
        super().execute(args)
        self.context.install()
        with self.sys_control.auto_connected():
            self.sys_control.do_daily_maintenance()
        return 0


class ExportStaticFiles(ProductionCommand):
    """Exports all static web assets found in web.libraries to a specified directory."""
    keyword = 'exportstatics'
    def assemble(self):
        super().assemble()
        self.parser.add_argument('destination_directory', type=str,  help='the destination directory to export to')

    def execute(self, args):
        super().execute(args)
        if os.path.exists(args.destination_directory):
            raise DomainException(message='The path %s already exists. Please move it out of the way first.' % args.destination_directory)
        try:
            os.mkdir(args.destination_directory)
        except Exception as ex:
            raise DomainException(message='Could not create %s: %s' % (args.destination_directory, str(ex)))
            
        for packaged_file in self.config.web.frontend_libraries.packaged_files():
            print('extracting %s' % packaged_file.full_path)
            shutil.copy(packaged_file.full_path, args.destination_directory)

<|MERGE_RESOLUTION|>--- conflicted
+++ resolved
@@ -22,11 +22,7 @@
 import os
 import shutil
 
-<<<<<<< HEAD
-import six
-=======
 import pprint
->>>>>>> b8f4db81
 import inspect
 
 from pkg_resources import DistributionNotFound, get_distribution
@@ -34,13 +30,8 @@
 from reahl.component.dbutils import SystemControl
 from reahl.component.shelltools import Command, ReahlCommandline, AliasFile
 from reahl.component.context import ExecutionContext
-<<<<<<< HEAD
-from reahl.component.config import EntryPointClassList, Configuration, ConfigSetting, StoredConfiguration, MissingValue
+from reahl.component.config import ConfigSetting, StoredConfiguration, MissingValue
 from reahl.component.eggs import ReahlEgg, VersionTree
-=======
-from reahl.component.config import ConfigSetting, StoredConfiguration, MissingValue
-from reahl.component.eggs import ReahlEgg
->>>>>>> b8f4db81
 from reahl.component.exceptions import DomainException
 
 
@@ -204,7 +195,7 @@
         if args.yes or (input('Are you sure? (y/N)? ').strip().lower().startswith('y')):
             return self.sys_control.drop_database(super_user_name=args.super_user_name)
         else:
-            return 
+            return
 
 
 class CreateDB(ProductionCommand):
