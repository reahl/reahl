--- conflicted
+++ resolved
@@ -38,11 +38,7 @@
         super(SQLiteControl, self).__init__(url, config)
         if not config.reahlsystem.serialise_parallel_requests:
             config.reahlsystem.serialise_parallel_requests = True
-<<<<<<< HEAD
-            logging.getLogger(__name__).warning('Overriding config setting[reahlsystem.serialise_parallel_requests] to True.')
-=======
             logging.getLogger(__name__).info('Overriding config setting[reahlsystem.serialise_parallel_requests] to True for Sqlite.')
->>>>>>> b3c7fd66
     
     def get_dbapi_connection_creator(self):
         # See: http://stackoverflow.com/questions/2182591/python-sqlite-3-roll-back-to-save-point-fails
