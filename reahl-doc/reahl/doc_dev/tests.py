--- conflicted
+++ resolved
@@ -453,28 +453,3 @@
     vassert( browser.location_path == '/' )
     vassert( browser.is_element_present(XPath.paragraph_containing('Johnny: johnny@walker.org')) )
 
-<<<<<<< HEAD
-@test(ExampleFixture.parameterised2)
-def test_parameterised2(fixture):
-    browser = Browser(fixture.wsgi_app)
-    browser.open('/')
-
-    browser.click(XPath.link_with_text('Add an address'))
-    browser.type(XPath.input_labelled('Name'), 'John') 
-    browser.type(XPath.input_labelled('Email'), 'johndoe@some.org')
-    browser.click(XPath.button_labelled('Save'))
-    
-    vassert( browser.location_path == '/' )
-    browser.click(XPath.button_labelled('Edit'))
-
-    john = Session.query(parameterised2.Address).one()
-    vassert( browser.location_path == '/edit/%s' % john.id )
-    browser.type(XPath.input_labelled('Name'), 'Johnny') 
-    browser.type(XPath.input_labelled('Email'), 'johnny@walker.org')
-    browser.click(XPath.button_labelled('Update'))
-    
-    vassert( browser.location_path == '/' )
-    vassert( browser.is_element_present(XPath.paragraph_containing('Johnny: johnny@walker.org')) )
-
-=======
->>>>>>> 5f486952
