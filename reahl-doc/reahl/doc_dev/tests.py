--- conflicted
+++ resolved
@@ -365,25 +365,11 @@
     fixture.start_example_app()
     fixture.driver_browser.open('/')
 
-@contextmanager
-def temp_copy(filename):
-    try:
-        copyname = os.path.join(tempfile.gettempdir(), os.path.basename(filename))
-        shutil.copyfile(filename, copyname)
-        yield copyname
-    finally:
-        os.remove(copyname)
-    
 @test(Fixture)
 def model_examples(fixture):
     # These examples are built to run outside of our infrastructure, hence have to be run like this:
     for example in ['modeltests1.py', 'modeltests2.py', 'modeltests3.py']:
-<<<<<<< HEAD
-        with temp_copy('reahl/doc/examples/tutorial/%s' % example) as t:
-            Executable('nosetests').check_call([t])
-=======
         Executable('nosetests').check_call(['--first-package-wins', 'reahl/doc/examples/tutorial/%s' % example ])
->>>>>>> 931c5d7a
 
 @test(ExampleFixture.addressbook1)
 def test_addressbook1(fixture):
