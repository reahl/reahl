--- conflicted
+++ resolved
@@ -1,4 +1,3 @@
-<<<<<<< HEAD
 python-reahl (4.1) unstable; urgency=low
 
  * Added the ability for onchange events to cause Widgets to be refreshed via ajax (responsive-disclosure #132).
@@ -9,8 +8,9 @@
  * Changed nested_transaction to yield a TransactionVeto object.
  * Changed Inputs to NOT automatically fix name clashes.
  
- -- Iwan Vosloo <iwan@reahl.org>  Thu, 1 Aug 2018 15:15:00 +0200
-=======
+ -- Iwan Vosloo <iwan@reahl.org>  Thu, 1 Dec 2018 15:15:00 +0200
+
+
 python-reahl (4.0.4) unstable; urgency=low
 
  * Added Field.with_label #185.
@@ -29,7 +29,6 @@
  * Various documentation changes.
 
  -- Iwan Vosloo <iwan@reahl.org>  Thu, 22 Nov 2018 14:22:00 +0200
->>>>>>> f070a02e
 
 
 python-reahl (4.0.2) unstable; urgency=low
