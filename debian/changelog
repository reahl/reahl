--- conflicted
+++ resolved
@@ -1,37 +1,30 @@
-<<<<<<< HEAD
 python-reahl (6.1.0) unstable; urgency=low
 
+ * Listing examples bug fix (#354).
  * Added left_aligned kwarg to NavbarLayout.add.
  * Added space_before and space_after to InlineFormLayout.add_input.
  * Added placeholder to PasswordInput.
 
  -- Iwan Vosloo <iwan@reahl.org>  Fri, 27 Apr 2022 07:56:00 +0200
-=======
-python-reahl (6.0.3) unstable; urgency=low
-
- * Listing examples bug fix (#354).
-
- -- Iwan Vosloo <iwan@reahl.org>  Fri, 13 May 2022 07:56:00 +0200
->>>>>>> 5cb83a92
 
 python-reahl (6.0.2) unstable; urgency=low
 
  * Fixed packaging to include example etc files (#352).
 
- -- Iwan Vosloo <iwan@reahl.org>  Fri, 27 Apr 2022 07:56:00 +0200
+ -- Iwan Vosloo <iwan@reahl.org>  Fri, 29 Apr 2022 07:56:00 +0200
 
 python-reahl (6.0.1) unstable; urgency=low
 
  * Fixed packaging to include example toml and cfg files (#350).
 
- -- Iwan Vosloo <iwan@reahl.org>  Thu, 27 Apr 2022 16:28:00 +0200
+ -- Iwan Vosloo <iwan@reahl.org>  Wed, 27 Apr 2022 16:28:00 +0200
 
 python-reahl (6.0.0) unstable; urgency=low
 
  * Changed to allow PEP517 conformant packaging (#302).
  * Fixed column type to work on mysql (#346).
 
- -- Iwan Vosloo <iwan@reahl.org>  Mon, 22 Apr 2022 07:28:00 +0200
+ -- Iwan Vosloo <iwan@reahl.org>  Fri, 22 Apr 2022 07:28:00 +0200
 
 python-reahl (5.2.2) unstable; urgency=low
 
