python-reahl (5.0) unstable; urgency=low

 * Added the ability for onchange events to cause Widgets to be refreshed via ajax (responsive-disclosure #132).
 * Added the ability for refreshed Widgets to be able to recalculate their domain before rendering again.
 * Changed the reahl.web.interfaces protocols to support saving and clearing key/value pairs in View scope.
 * Changed reahl.web.bootstrap.files.FileUploadInput to inherit from reahl.web.ui.Input instead of PrimitiveInput.
 * Added a strict_checking kwarg for ReahlWSGIApplication.from_directory (issue #174).
 * Renamed RequiredConstraint.__init__'s selector_expression to dependency_expression.
 * Fixed Widget query_arguments mechanism to work correctly with list-like values.
 * Added fragment getter/setter on DriverBrowser.
 * Added UNDERSCORE.JS
 * Added current_url to Browser and deprecated older methods for compatibility with DriverBrowser. 
 * Changed nested_transaction to yield a TransactionVeto object.
 * Changed Inputs to NOT automatically fix name clashes.
 * Changed XPath to be composable from other XPath instances and morphable with special methods.
 * Removed old XPath methods that can now be composed (like _with_text methods).
 * Changed DriverBrowser element getter methods and condition methods to never wait.
 * Changed DriverBrowser interacting methods (like click, type) to consistently trigger onchange and wait for ajax by default. 
 * Renamed is_checked, check, and uncheck methods on DriverBrowser to work for radio buttons too.
 * Removed Browser.location_path, location_scheme, location_query_string in favour of .current_url.
 * Changed Table and Column to allow for table footer content in Columns.
 * Changed the names of Inputs to include their form names so they can be unique in JS state (#154).
 * Added unique IDs to all HTML input controls (#154).
 * Added name_discriminator kwarg to PrimitiveInputs for distinguishing same-named inputs.
<<<<<<< HEAD
 * Examples can be checked out and renamed.
 * Added ability to add config, in a guided manner, to an existing project.
=======
 * Removed the in_production kwarg for StoredConfiguration (#174). Rather use strict_checking.
 * Moved reahl.web.bootstrap.ui.HTML5Page to reahl.web.bootstrap.page to resolve depdency issues.
 * Added a way to render customised error pages.
 * Added an optimistic concurrency check to form submits (#251).
 * Deal with forms that are no longer on a page due to concurrent changes in the backend (#251).
 * Added FormLayout.add_alert_for_domain_exception.
 * Added ignore_concurrent_changes kwarg to PrimitiveInputs.
 * Changed @exposed so that it takes super methods into account automatically.
 * Added start_on_first_request kwarg to ReahlWSGIApplication and related methods to make the application start itself when needed.
 * Removed python2 support (#178).
 * Changed ButtonInput to have a layout upon construction because thats what Bootstrap requires.
 * Upgraded all dependencies to latest current versions, including Bootstrap (#265).
>>>>>>> 629a47bc

 -- Iwan Vosloo <iwan@reahl.org>  Thu, 13 Dec 2018 15:15:00 +0200


python-reahl (4.0.5) unstable; urgency=low

 * Fixed forgotten import #230.
 * Added a workaround for https://bugs.python.org/issue18378 (#221).
 * Updated migration tutorial #181.
 * Added more documentation and the reahl componentinfo command #226.
 * Move feature examples and tests back into reahl-doc #190.
 * Updated wording on registration pages #208.
 * Updated docs to explain Fields handling input #192.
 * Deal better with email connection errors.

 -- Iwan Vosloo <iwan@reahl.org>  Thu, 11 Dec 2018 12:00:00 +0200


python-reahl (4.0.4) unstable; urgency=low

 * Added Field.with_label #185.
 * Renamed Rename and expose in_production kwarg to strict_checking and expose it #174.
 * Added reahl exportstatic #175.
 * Added DeferredDefault for configs #167.
 * Made reahl-mailutil a runtime dependency of reahl-web #145.
 * Don't run ftp-archive unnecessarily #143.
 * Fixed brand-text link of NavBar #205.
 * Deal with deprecation of collections.abc #169.
 * Fix reahl-servesmtp incorrect arguments #160.
 * Use expanduser('~') in some examples #159.
 * Added --nosign option to reahl build #152.
 * Changed example database default location and name #167.
 * Improved wording of DangerousDefault warnings #161.
 * Various documentation changes.

 -- Iwan Vosloo <iwan@reahl.org>  Thu, 22 Nov 2018 14:22:00 +0200


python-reahl (4.0.2) unstable; urgency=low

 * Fixed Vagrantfile to wait for apt when starting up #123.
 * Fixed reahl script to use correct sys.argv[0] #124.
 * Relaxed dependency upper version limits on pip, setuptools, pytest #125.

 -- Iwan Vosloo <iwan@reahl.org>  Thu, 31 Jul 2018 15:15:00 +0200


python-reahl (4.0.1) unstable; urgency=low

 * Fixed breakage when running reahl help-commands #117.
 * Updated PYPI project doc links #116.
 * Implemented SQLAlchemy pessimistic disconnect handling #118.
 * Fixed sorting of DataTable which broke on internationalised Views #121.

 -- Iwan Vosloo <iwan@reahl.org>  Thu, 31 May 2018 16:05:00 +0200


python-reahl (4.0.0) unstable; urgency=low

 * Removed all previously deprecated functionality.
 * Removed css_id kwarg to Nav, Menu.
 * Removed a_list argument to Menu constructor.
 * Removed Menu.add_submenu.
 * Removed Menu.add_item, made MenuItem class hierachy private.
 * Upgraded Bootstrap to 4.1.1.
 * Upgraded JQuery to 3.3.1 with JQuery-migrate 3.0.1.
 * Upgraded JQueryUI to 1.12.1, but trimmed it down to only the widget factory.
 * Upgraded jQuery Validation Plugin 1.17.0 (patched).
 * Upgraded JQuery BBQ to 1.3pre (patched).
 * Upgraded JQuery-form to 4.2.2.
 * Upgraded HTML5shiv to 3.7.3.
 * Added Popper 1.12.9.
 * Removed dependency on jquery-metadata plugin, and removed the plugin.
 * Removed the file_finder for bzr, roll your own instead: http://code.activestate.com/recipes/577910-bazaar-as-a-setuptools-file-finder/.
 * Removed devpitest and devpipush commands.
 * Changed DatabaseControl descendents and related commands to allow explicitly specifying the superuser to log in as when performing privileged actions.
 * Upgraded dependency on wheel.
 * Upgraded dependency on setuptools.
 * Added workaround for https://github.com/pypa/setuptools/issues/97.
 * Changed Fixtures extensively to work with pytest instead of nosetests (in response to #71).
 * Removed vassert function from reahl.tofu (in favour of pytest's assert).
 * Removed support of Fixture.del_ methods in favour of letting new_ methods yield.
 * Merged WebExecutionContext into ExecutionContext.
 * Merged reahl.web.layout.{ResponsiveSize and ColumnLayout} into similarly named classes in reahl.web.bootstrap.grid.
 * Removed slot_definitions kwarg from define_view.
 * Changed ColumnLayout to be able to take more options per column beyond size only.
 * Changed the way one specifies offsets for columns - to be part of the ColumnOption and not part of ResponsiveSize.
 * Added support for not showing gutters between ColumnLayout columns.
 * Added support for alignment and justification of ColumnLayout columns.
 * Changed how RadioButtonInput and CheckboxInput are laid out as inline/not.
 * Renamed as_with methods to with_ for consistency.
 * Fixed the handling of MultiChoice fields upon a DomainException.
 * Added CheckboxSelectInput and renamed RadioButtonInput to RadioButtonSelectInput for consistency.
 * Changed DriverBrowser.press_tab to operate on the element with focus.
 * Upgraded BS4(BeautifulSoup) version to 4.6.
 * Upgraded Lxml version to 3.8.
 * Changed 'reahl' alias mechanism to not be read from .reahlproject.
 * Merged 'reahl' and 'reahl-control' into a single command.
 * Removed reahl-bzrsupport as it is not used anymore and simplified other changes.
 * Changed shelltools to use argparse instead of optparse.
 * Changed XMLReader to use a passed list of classes instead of discovering them from an entrypoint.
 * Moved prodshell commands into a new component reahl-commands.
 * Renamed Translator to Catalogue.
 * Renamed ReahlApplication to ReahlWSGIApplication.
 * Upgraded sqlalchemy to 1.2.0
 * Upgraded alembic to 0.9.6
 * Upgraded twine to 1.11
 * Upgraded lxml to 4.2
 * Added min_length and max_length kwargs for convenience to Field.

 -- Iwan Vosloo <iwan@reahl.org>  Thu, 10 May 2018 10:04:00 +0200


python-reahl (3.2.0) unstable; urgency=low

 * Added auto restart for the reahl dev webserver on filesystem changes (blueprint: reahl-serve-with-auto-reload).
 * Added support for Bootstrap 4 alpha 2 Widgets and Layouts (blueprint: bootstrap)
 * Dropped support for elixir.
 * Changed versions of Jquery to 1.11.2 and jquery-blockUI to 2.70.0.
 * Changed Browser/WidgetTester Hierarchy so get_html/get_inner_html can be used on WidgetTester too.
 * Changed xpath() on BasicBrowser to be able to deal with an XPath instance.
 * Added support for del_ methods on Fixtures to tear down singleton instances created with corresponding new_ methods.
 * Changed Label to subsume what was done by InputLabel previously.
 * Introduced the InternalRedirect concept and functionality to replay_request for a MethodResult.
 * Refactored Input hierarchy to be able to model WrappedInputs and other types of Inputs better.
 * Changed Menu and MenuItems to not BE Ul, Li, but HTMLWidgets with a separate html_representation.
 * Added locale kwarg to Bookmark constructor.
 * Changed reahl script to NOT override python's default behaviour re showing deprecation warnings.
 * Changed PageMenu to be an HTMLWidget, not a Menu.
 * Added menu_layout kwarg to PageMenu for laying out the Menu it contains.
 * Changed how submenus are added to menus: you now call add_submenu instead of having to know about SubMenu class.
 * Changed how Menus are created: don't use from_xxx methods, rather use with_xxx after construction.
 * Deprecated sending css_id to any Widget that is not one-to-one with an HTMLElement upon construction.
 * Changed refresh() to be able to specify specific query_arguments to refresh on (instead of all).
 * Changed FieldSets to have Legends instead of Labels.
 * Changed the for= attribute on an Input's Label to refer to the Input control css_id.
 * Changed the way tables are filled with data: use with_data() instead of from_columns().
 * Changed QueryAsSequence to deal properly with mapped items and slicing and sorting.
 * Added a layout.PageLayout to replace the pure.PageColumnLayout and can be used with bootstrap.ColumnLayout also.
 * Fixed #1559434 PostgresqlControl's regex does not allow enough chars for password field.
 * Fixed #1561366 reahl example: Could not find example tutorial.modeltests3.

 -- Iwan Vosloo <iwan@reahl.org>  Thu, 12 Jun 2016 08:47:00 +0200

python-reahl (3.1.1) unstable; urgency=low

 * Fixed #1440067 memoized not caching classmethods.
 * Fixed #1442104 SetupMonitor breaks pdb under nose.
 * Fixed #1504194 Newer setuptools entrypoint metadata disallows some current usages.
 * Fixed #1520170 reahl mergetranslations gives "TypeError: must be str, not bytes" on Python3.
 * Fixed #1521576 Strange error message on form submission.
 * Fixed #1521869 Incorrect default for mail.smtp_port.
 * Fixed #1522304 Database connections are not closed upon unhandled exceptions.
 * Fixed #1523085 RemoteConstraint prevents button from being submitted.
 * Fixed #1522368 When a browser prematurely ends a SSL connection, ugly exceptions are printed.
 * Fixed #1445804 features.slidingpanel renders oddly.
 * Fixed #1446818 Article not rendered as a header in docs.
 * Fixed #1511241 Sub-menu items of vertical menus cannot be clicked.

 -- Iwan Vosloo <iwan@reahl.org>  Thu, 10 Dec 2015 10:22:00 +0200

python-reahl (3.1.0) unstable; urgency=low

 * Split the login functionality out of UserSession to LoginSession (Blueprint: login-session-split).
 * Removed reahl-tofu dependency on nose and on reahl-component.
 * Added use of tox and devpi on all projects (Blueprint: using-tox-devpi).
 * Added correct status reporting for important commands when run via reahl setup -sX.
 * Changed reahl uploading to Pypi repos to first register also on each upload.
 * Added devpipush and devpitest commands to reahl script.
 * Added --ignore-release-checks and --ignore-upload-check switches to reahl upload command.
 * Added --generate-setup-py switch to reahl shell command.
 * Added --with-marked-tests nose plugin to reahl-tofu.
 * Added reahl.tofu.nosesupport.set_run_fixture to reahl-tofu.
 * Added .get_attribute() method on HTMLElement.
 * Moved .xpath() method to be available for WidgetTester too.
 * Renamed charset to encoding on MethodResult and subclasses, ViewableFile and subclasses.
 * Renamed content_type args to mime_type, resulting in migration needed for PersistedFile.
 * Added better support for layout, changed over to using pure (Blueprint: layout).
 * Deprecated HMenu and VMenu in favour of HorizontalLayout and VerticalLayout.
 * Changed @deprecated to include version and add it to docstring.
 * Added rudimentary support for distributing wheels (Blueprint: wheels).

 -- Iwan Vosloo <iwan@reahl.org>  Thu, 19 Mar 2015 13:18:00 +0200

python-reahl (3.0.0) unstable; urgency=low

 * Changed from using Elixir to Declarative (Blueprint: declarative).
 * Changed to run on Python3 (Blueprint: python3).

 -- Iwan Vosloo <iwan@reahl.org>  Sat, 06 Sep 2014 11:50:00 +0200

python-reahl (2.1.2) unstable; urgency=low

 * Implements https://blueprints.launchpad.net/reahl/+spec/phased-migration.
 * Implements https://blueprints.launchpad.net/reahl/+spec/datatable.
 * Implements https://blueprints.launchpad.net/reahl/+spec/tutorial-restructure.
 * Implements https://blueprints.launchpad.net/reahl/+spec/deprecation-warnings.
 * Closes bugs: #1326745, #1335641, #1336039, #1336042, #1356992, #1345577, #1345579.

 -- Iwan Vosloo <iwan@reahl.org>  Sun, 24 Aug 2014 13:50:00 +0200

python-reahl (2.1.1) unstable; urgency=low

 * Closes small bugs: #1322652, #1322833, #1322855, #1324018, #1324040.

 -- Iwan Vosloo <iwan@reahl.org>  Wed, 28 May 2014 12:30:00 +0200

python-reahl (2.1.0) unstable; urgency=low

 * Renamed several classes (and methods) to be more accessible to new users.
 * Changed to allow a page WidgetFactory set on individual Views.
 * Documentation and examples simplified.
 * Added hellonginx example.

 -- Iwan Vosloo <iwan@reahl.org>  Mon, 21 Apr 2014 11:30:00 +0200

python-reahl (2.1.0) unstable; urgency=low

 * Renamed several classes (and methods) to be more accessible to new users.
 * Changed to allow a page WidgetFactory set on individual Views.
 * Documentation and examples simplified.
 * Added hellonginx example.

 -- Iwan Vosloo <iwan@reahl.org>  Mon, 21 Apr 2014 11:30:00 +0200

python-reahl (2.0.2) unstable; urgency=low

 * Closes #1260182, #1260183.

 -- Iwan Vosloo <iwan@reahl.org>  Sat, 19 Apr 2014 10:46:00 +0200

python-reahl (2.0.1) unstable; urgency=low

 * Reahl now runs on Windows and Mac as well.
 * Closes some nuisance bugs related to running on other platforms.
 * Documentation includes installation instructions for more platforms.
 * Closes #1285514, #1285664.

 -- Iwan Vosloo <iwan@reahl.org>  Thu, 4 Apr 2014 21:30:00 +0200

python-reahl (2.0.0) unstable; urgency=low

  * Closes some packaging bugs: #1258976, #1260182, #1260183, #1260184.
  * Package descriptions updated.

 -- Iwan Vosloo <iwan@reahl.org>  Thu, 12 Dec 2013 11:48:00 +0200

python-reahl (2.0.0a3) unstable; urgency=low

  * Fixed #1258976.

 -- Iwan Vosloo <iwan@reahl.org>  Sun, 09 Dec 2013 00:08:00 +0200

python-reahl (2.0.0a2) unstable; urgency=low

  * New version created to upload first version to PyPi.

 -- Iwan Vosloo <iwan@reahl.org>  Sun, 08 Dec 2013 12:03:44 +0000

python-reahl (2.0.0a1) unstable; urgency=low

  * Towards version 2.0.

 -- Iwan Vosloo <iwan@reahl.org>  Tue, 08 Feb 2011 12:03:44 +0000

python-reahl (0.8.0) unstable; urgency=low

  * Initial Release.

 -- Iwan Vosloo <iwan@reahl.org>  Wed, 22 Dec 2010 05:44:11 +0000<|MERGE_RESOLUTION|>--- conflicted
+++ resolved
@@ -22,10 +22,6 @@
  * Changed the names of Inputs to include their form names so they can be unique in JS state (#154).
  * Added unique IDs to all HTML input controls (#154).
  * Added name_discriminator kwarg to PrimitiveInputs for distinguishing same-named inputs.
-<<<<<<< HEAD
- * Examples can be checked out and renamed.
- * Added ability to add config, in a guided manner, to an existing project.
-=======
  * Removed the in_production kwarg for StoredConfiguration (#174). Rather use strict_checking.
  * Moved reahl.web.bootstrap.ui.HTML5Page to reahl.web.bootstrap.page to resolve depdency issues.
  * Added a way to render customised error pages.
@@ -38,7 +34,8 @@
  * Removed python2 support (#178).
  * Changed ButtonInput to have a layout upon construction because thats what Bootstrap requires.
  * Upgraded all dependencies to latest current versions, including Bootstrap (#265).
->>>>>>> 629a47bc
+ * Examples can be checked out and renamed.
+ * Added ability to add config, in a guided manner, to an existing project.
 
  -- Iwan Vosloo <iwan@reahl.org>  Thu, 13 Dec 2018 15:15:00 +0200
 
