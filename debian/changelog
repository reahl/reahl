--- conflicted
+++ resolved
@@ -1,10 +1,9 @@
-<<<<<<< HEAD
 python-reahl (3.0) unstable; urgency=low
 
  * xxx.
 
- -- Iwan Vosloo <iwan@reahl.org>  Wed, 28 May 2014 12:30:00 +0200
-=======
+ -- Iwan Vosloo <iwan@reahl.org>  Sun, 24 Aug 2014 13:50:00 +0200
+
 python-reahl (2.1.2) unstable; urgency=low
 
  * Implements https://blueprints.launchpad.net/reahl/+spec/phased-migration.
@@ -12,7 +11,6 @@
  * Closes bugs: #1326745, #1335641, #1336039, #1336042, #1356992, #1345577, #1345579.
 
  -- Iwan Vosloo <iwan@reahl.org>  Sun, 24 Aug 2014 13:50:00 +0200
->>>>>>> d42d39f3
 
 python-reahl (2.1.1) unstable; urgency=low
 
