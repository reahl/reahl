python-reahl (4.0.0a1) unstable; urgency=low

 * Removed all previously deprecated functionality.
 * Removed css_id kwarg to Nav, Menu.
 * Removed a_list argument to Menu constructor.
 * Removed Menu.add_submenu.
 * Removed Menu.add_item, made MenuItem class hierachy private.
 * Upgraded JQueryUI to 1.12.0, but trimmed it down to only the widget factory.
 * Upgraded jQuery Validation Plugin 1.15.0.
 * Removed dependency on jquery-metadata plugin, and removed the plugin.
 * Upgraded version of BeautifulSoup to 4.4 for python 3.5 compatibility.
 * Removed the file_finder for bzr, roll your own instead: http://code.activestate.com/recipes/577910-bazaar-as-a-setuptools-file-finder/.
 * Removed devpitest and devpipush commands.
 * Changed DatabaseControl descendents and related commands to allow explicitly specifying the superuser to log in as when performing privileged actions.
 * Upgraded dependency on wheel.
 * Upgraded dependency on setuptools.
 * Added workaround for https://github.com/pypa/setuptools/issues/97.
 * Changed Fixtures extensively to work with pytest instead of nosetests (in response to #71).
 * Removed vassert function from reahl.tofu (in favour of pytest's assert).
 * Removed support of Fixture.del_ methods in favour of letting new_ methods yield.
 * Merged WebExecutionContext into ExecutionContext.
 * Merged reahl.web.layout.{ResponsiveSize and ColumnLayout} into similarly named classes in reahl.web.bootstrap.grid.
 * Removed slot_definitions kwarg from define_view.
 * Changed ColumnLayout to be able to take more options per column beyond size only.
 * Changed the way one specifies offsets for columns - to be part of the ColumnOption and not part of ResponsiveSize.
 * Added support for not showing gutters between ColumnLayout columns.
 * Added support for alignment and justification of ColumnLayout columns.
 * Changed how RadioButtonInput and CheckboxInput are laid out as inline/not.
 * Added CheckboxSelectInput and renamed RadioButtonInput to RadioButtonSelectInput for consistency.
 * Changed DriverBrowser.press_tab to operate on the element with focus.
 * Upgraded BS4(BeautifulSoup) version to 4.6.
 * Upgraded Lxml version to 3.8.
 * Changed 'reahl' alias mechanism to not be read from .reahlproject.
 * Merged 'reahl' and 'reahl-control' into a single command.
 * Removed reahl-bzrsupport as it is not used anymore and simplified other changes.
 * Changed shelltools to use argparse instead of optparse.
 * Changed XMLReader to use a passed list of classes instead of discovering them from an entrypoint.
 * Moved prodshell commands into a new component reahl-commands.
<<<<<<< HEAD
 * Renamed Translator to Catalogue.
=======
 * Upgraded sqlalchemy to 1.2.0
 * Upgraded alembic to 0.9.6
 * Added min_length and max_length kwargs for convenience to Field.
>>>>>>> be85c86a

 -- Iwan Vosloo <iwan@reahl.org>  Thu, 16 Jan 2018 08:47:00 +0200


python-reahl (3.2.0) unstable; urgency=low

 * Added auto restart for the reahl dev webserver on filesystem changes (blueprint: reahl-serve-with-auto-reload).
 * Added support for Bootstrap 4 alpha 2 Widgets and Layouts (blueprint: bootstrap)
 * Dropped support for elixir.
 * Changed versions of Jquery to 1.11.2 and jquery-blockUI to 2.70.0.
 * Changed Browser/WidgetTester Hierarchy so get_html/get_inner_html can be used on WidgetTester too.
 * Changed xpath() on BasicBrowser to be able to deal with an XPath instance.
 * Added support for del_ methods on Fixtures to tear down singleton instances created with corresponding new_ methods.
 * Changed Label to subsume what was done by InputLabel previously.
 * Introduced the InternalRedirect concept and functionality to replay_request for a MethodResult.
 * Refactored Input hierarchy to be able to model WrappedInputs and other types of Inputs better.
 * Changed Menu and MenuItems to not BE Ul, Li, but HTMLWidgets with a separate html_representation.
 * Added locale kwarg to Bookmark constructor.
 * Changed reahl script to NOT override python's default behaviour re showing deprecation warnings.
 * Changed PageMenu to be an HTMLWidget, not a Menu.
 * Added menu_layout kwarg to PageMenu for laying out the Menu it contains.
 * Changed how submenus are added to menus: you now call add_submenu instead of having to know about SubMenu class.
 * Changed how Menus are created: don't use from_xxx methods, rather use with_xxx after construction.
 * Deprecated sending css_id to any Widget that is not one-to-one with an HTMLElement upon construction.
 * Changed refresh() to be able to specify specific query_arguments to refresh on (instead of all).
 * Changed FieldSets to have Legends instead of Labels.
 * Changed the for= attribute on an Input's Label to refer to the Input control css_id.
 * Changed the way tables are filled with data: use with_data() instead of from_columns().
 * Changed QueryAsSequence to deal properly with mapped items and slicing and sorting.
 * Added a layout.PageLayout to replace the pure.PageColumnLayout and can be used with bootstrap.ColumnLayout also.
 * Fixed #1559434 PostgresqlControl's regex does not allow enough chars for password field.
 * Fixed #1561366 reahl example: Could not find example tutorial.modeltests3.

 -- Iwan Vosloo <iwan@reahl.org>  Thu, 12 Jun 2016 08:47:00 +0200

python-reahl (3.1.1) unstable; urgency=low

 * Fixed #1440067 memoized not caching classmethods.
 * Fixed #1442104 SetupMonitor breaks pdb under nose.
 * Fixed #1504194 Newer setuptools entrypoint metadata disallows some current usages.
 * Fixed #1520170 reahl mergetranslations gives "TypeError: must be str, not bytes" on Python3.
 * Fixed #1521576 Strange error message on form submission.
 * Fixed #1521869 Incorrect default for mail.smtp_port.
 * Fixed #1522304 Database connections are not closed upon unhandled exceptions.
 * Fixed #1523085 RemoteConstraint prevents button from being submitted.
 * Fixed #1522368 When a browser prematurely ends a SSL connection, ugly exceptions are printed.
 * Fixed #1445804 features.slidingpanel renders oddly.
 * Fixed #1446818 Article not rendered as a header in docs.
 * Fixed #1511241 Sub-menu items of vertical menus cannot be clicked.

 -- Iwan Vosloo <iwan@reahl.org>  Thu, 10 Dec 2015 10:22:00 +0200

python-reahl (3.1.0) unstable; urgency=low

 * Split the login functionality out of UserSession to LoginSession (Blueprint: login-session-split).
 * Removed reahl-tofu dependency on nose and on reahl-component.
 * Added use of tox and devpi on all projects (Blueprint: using-tox-devpi).
 * Added correct status reporting for important commands when run via reahl setup -sX.
 * Changed reahl uploading to Pypi repos to first register also on each upload.
 * Added devpipush and devpitest commands to reahl script.
 * Added --ignore-release-checks and --ignore-upload-check switches to reahl upload command.
 * Added --generate-setup-py switch to reahl shell command.
 * Added --with-marked-tests nose plugin to reahl-tofu.
 * Added reahl.tofu.nosesupport.set_run_fixture to reahl-tofu.
 * Added .get_attribute() method on HTMLElement.
 * Moved .xpath() method to be available for WidgetTester too.
 * Renamed charset to encoding on MethodResult and subclasses, ViewableFile and subclasses.
 * Renamed content_type args to mime_type, resulting in migration needed for PersistedFile.
 * Added better support for layout, changed over to using pure (Blueprint: layout).
 * Deprecated HMenu and VMenu in favour of HorizontalLayout and VerticalLayout.
 * Changed @deprecated to include version and add it to docstring.
 * Added rudimentary support for distributing wheels (Blueprint: wheels).

 -- Iwan Vosloo <iwan@reahl.org>  Thu, 19 Mar 2015 13:18:00 +0200

python-reahl (3.0.0) unstable; urgency=low

 * Changed from using Elixir to Declarative (Blueprint: declarative).
 * Changed to run on Python3 (Blueprint: python3).

 -- Iwan Vosloo <iwan@reahl.org>  Sat, 06 Sep 2014 11:50:00 +0200

python-reahl (2.1.2) unstable; urgency=low

 * Implements https://blueprints.launchpad.net/reahl/+spec/phased-migration.
 * Implements https://blueprints.launchpad.net/reahl/+spec/datatable.
 * Implements https://blueprints.launchpad.net/reahl/+spec/tutorial-restructure.
 * Implements https://blueprints.launchpad.net/reahl/+spec/deprecation-warnings.
 * Closes bugs: #1326745, #1335641, #1336039, #1336042, #1356992, #1345577, #1345579.

 -- Iwan Vosloo <iwan@reahl.org>  Sun, 24 Aug 2014 13:50:00 +0200

python-reahl (2.1.1) unstable; urgency=low

 * Closes small bugs: #1322652, #1322833, #1322855, #1324018, #1324040.

 -- Iwan Vosloo <iwan@reahl.org>  Wed, 28 May 2014 12:30:00 +0200

python-reahl (2.1.0) unstable; urgency=low

 * Renamed several classes (and methods) to be more accessible to new users.
 * Changed to allow a page WidgetFactory set on individual Views.
 * Documentation and examples simplified.
 * Added hellonginx example.

 -- Iwan Vosloo <iwan@reahl.org>  Mon, 21 Apr 2014 11:30:00 +0200

python-reahl (2.1.0) unstable; urgency=low

 * Renamed several classes (and methods) to be more accessible to new users.
 * Changed to allow a page WidgetFactory set on individual Views.
 * Documentation and examples simplified.
 * Added hellonginx example.

 -- Iwan Vosloo <iwan@reahl.org>  Mon, 21 Apr 2014 11:30:00 +0200

python-reahl (2.0.2) unstable; urgency=low

 * Closes #1260182, #1260183.

 -- Iwan Vosloo <iwan@reahl.org>  Sat, 19 Apr 2014 10:46:00 +0200

python-reahl (2.0.1) unstable; urgency=low

 * Reahl now runs on Windows and Mac as well.
 * Closes some nuisance bugs related to running on other platforms.
 * Documentation includes installation instructions for more platforms.
 * Closes #1285514, #1285664.

 -- Iwan Vosloo <iwan@reahl.org>  Thu, 4 Apr 2014 21:30:00 +0200

python-reahl (2.0.0) unstable; urgency=low

  * Closes some packaging bugs: #1258976, #1260182, #1260183, #1260184.
  * Package descriptions updated.

 -- Iwan Vosloo <iwan@reahl.org>  Thu, 12 Dec 2013 11:48:00 +0200

python-reahl (2.0.0a3) unstable; urgency=low

  * Fixed #1258976.

 -- Iwan Vosloo <iwan@reahl.org>  Sun, 09 Dec 2013 00:08:00 +0200

python-reahl (2.0.0a2) unstable; urgency=low

  * New version created to upload first version to PyPi.

 -- Iwan Vosloo <iwan@reahl.org>  Sun, 08 Dec 2013 12:03:44 +0000

python-reahl (2.0.0a1) unstable; urgency=low

  * Towards version 2.0.

 -- Iwan Vosloo <iwan@reahl.org>  Tue, 08 Feb 2011 12:03:44 +0000

python-reahl (0.8.0) unstable; urgency=low

  * Initial Release.

 -- Iwan Vosloo <iwan@reahl.org>  Wed, 22 Dec 2010 05:44:11 +0000<|MERGE_RESOLUTION|>--- conflicted
+++ resolved
@@ -36,13 +36,10 @@
  * Changed shelltools to use argparse instead of optparse.
  * Changed XMLReader to use a passed list of classes instead of discovering them from an entrypoint.
  * Moved prodshell commands into a new component reahl-commands.
-<<<<<<< HEAD
  * Renamed Translator to Catalogue.
-=======
  * Upgraded sqlalchemy to 1.2.0
  * Upgraded alembic to 0.9.6
  * Added min_length and max_length kwargs for convenience to Field.
->>>>>>> be85c86a
 
  -- Iwan Vosloo <iwan@reahl.org>  Thu, 16 Jan 2018 08:47:00 +0200
 
