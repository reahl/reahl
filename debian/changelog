python-reahl (3.2.0) unstable; urgency=low

 * Changed Label to subsume what was done by InputLabel previously.
 * Added Bootstrap 3.3.4 and upgraded Jquery to 1.11.2 and jquery-blockUI to 2.70.0.
 * Added a ColumnLayout and ResponsiveSize for Bootstrap and refactored accordingly.
 * Added a layout.PageLayout to replace the pure.PageColumnLayout and can be used with bootstrap.ColumnLayout also.
 * Extract DelegatedAttributes classes from Input class
 * Introduced the InternalRedirect concept
 * Added functionality to replay_request for a MethodResult.
 * Refactored Input hierarchy to be able to handle CheckboxInput, SingleRadioButton and Input as proper Inputs and be able to deal better with Inputs wrapping other Inputs, now distinguishing between PrimitiveInputs and other types of Inputs
 * Changed Browser/WidgetTester Hierarchy so get_html/get_inner_html can be used on WidgetTester too.
 * Changed xpath() on BasicBrowser to be able to deal with an XPath instance.
<<<<<<< HEAD
 * Changed HTMLElement to be able to have multiple attribute_source(s).
 * Added Nav and related layouts for bootstrap.
 * Deprecated all non-primitive Widgets in reahl.web.ui, moved to attic lieu of bootstrap.
 * Added HTMLWidget as superclass of Input.
 * Upgraded Bootstrap to 4 alpha.
 * Changed Menu and MenuItems to not BE Ul, Li, but HTMLWidgets with a separate html_representation.
 * Added locale kwarg to Bookmark constructor.
 * Changed reahl script to NOT override python's default behaviour re showing deprecation warnings.
 * Added a page_menu_layout kwarg to PagedPanel so you can specify the layout you want for its PageMenu; and added menu_layout to PageMenu to pass this on.
 * Changed how submenus are added to menus: you now call add_submenu instead of having to know about SubMenu class.
 * Changed how Menus are created: don't use from_xxx methods, rather use with_xxx after construction.
 * Deprecated use of SubMenu.
 * Changed PageMenu to be an HTMLWidget, not a Menu.
 * Deprecated sending css_id to any Widget that is not one-to-one with an HTMLElement upon construction.

 -- Iwan Vosloo <iwan@reahl.org>  Thu, 13 Aug 2015 14:56:00 +0200
=======
 * Rudimentary auto restart for the reahl dev webserver on filesystem changes.

 -- Iwan Vosloo <iwan@reahl.org>  Thu, 19 Mar 2015 13:18:00 +0200
>>>>>>> d8cf1906

python-reahl (3.1.0) unstable; urgency=low

 * Split the login functionality out of UserSession to LoginSession (Blueprint: login-session-split).
 * Removed reahl-tofu dependency on nose and on reahl-component.
 * Added use of tox and devpi on all projects (Blueprint: using-tox-devpi).
 * Added correct status reporting for important commands when run via reahl setup -sX.
 * Changed reahl uploading to Pypi repos to first register also on each upload.
 * Added devpipush and devpitest commands to reahl script.
 * Added --ignore-release-checks and --ignore-upload-check switches to reahl upload command.
 * Added --generate-setup-py switch to reahl shell command.
 * Added --with-marked-tests nose plugin to reahl-tofu.
 * Added reahl.tofu.nosesupport.set_run_fixture to reahl-tofu.
 * Added .get_attribute() method on HTMLElement.
 * Moved .xpath() method to be available for WidgetTester too.
 * Renamed charset to encoding on MethodResult and subclasses, ViewableFile and subclasses.
 * Renamed content_type args to mime_type, resulting in migration needed for PersistedFile.
 * Added better support for layout, changed over to using pure (Blueprint: layout).
 * Deprecated HMenu and VMenu in favour of HorizontalLayout and VerticalLayout.
 * Changed @deprecated to include version and add it to docstring.
 * Added rudimentary support for distributing wheels (Blueprint: wheels).

 -- Iwan Vosloo <iwan@reahl.org>  Thu, 19 Mar 2015 13:18:00 +0200

python-reahl (3.0.0) unstable; urgency=low

 * Changed from using Elixir to Declarative (Blueprint: declarative).
 * Changed to run on Python3 (Blueprint: python3).

 -- Iwan Vosloo <iwan@reahl.org>  Sat, 06 Sep 2014 11:50:00 +0200

python-reahl (2.1.2) unstable; urgency=low

 * Implements https://blueprints.launchpad.net/reahl/+spec/phased-migration.
 * Implements https://blueprints.launchpad.net/reahl/+spec/datatable.
 * Implements https://blueprints.launchpad.net/reahl/+spec/tutorial-restructure.
 * Implements https://blueprints.launchpad.net/reahl/+spec/deprecation-warnings.
 * Closes bugs: #1326745, #1335641, #1336039, #1336042, #1356992, #1345577, #1345579.

 -- Iwan Vosloo <iwan@reahl.org>  Sun, 24 Aug 2014 13:50:00 +0200

python-reahl (2.1.1) unstable; urgency=low

 * Closes small bugs: #1322652, #1322833, #1322855, #1324018, #1324040.

 -- Iwan Vosloo <iwan@reahl.org>  Wed, 28 May 2014 12:30:00 +0200

python-reahl (2.1.0) unstable; urgency=low

 * Renamed several classes (and methods) to be more accessible to new users.
 * Changed to allow a page WidgetFactory set on individual Views.
 * Documentation and examples simplified.
 * Added hellonginx example.

 -- Iwan Vosloo <iwan@reahl.org>  Mon, 21 Apr 2014 11:30:00 +0200

python-reahl (2.1.0) unstable; urgency=low

 * Renamed several classes (and methods) to be more accessible to new users.
 * Changed to allow a page WidgetFactory set on individual Views.
 * Documentation and examples simplified.
 * Added hellonginx example.

 -- Iwan Vosloo <iwan@reahl.org>  Mon, 21 Apr 2014 11:30:00 +0200

python-reahl (2.0.2) unstable; urgency=low

 * Closes #1260182, #1260183.

 -- Iwan Vosloo <iwan@reahl.org>  Sat, 19 Apr 2014 10:46:00 +0200

python-reahl (2.0.1) unstable; urgency=low

 * Reahl now runs on Windows and Mac as well.
 * Closes some nuisance bugs related to running on other platforms.
 * Documentation includes installation instructions for more platforms.
 * Closes #1285514, #1285664.

 -- Iwan Vosloo <iwan@reahl.org>  Thu, 4 Apr 2014 21:30:00 +0200

python-reahl (2.0.0) unstable; urgency=low

  * Closes some packaging bugs: #1258976, #1260182, #1260183, #1260184.
  * Package descriptions updated.

 -- Iwan Vosloo <iwan@reahl.org>  Thu, 12 Dec 2013 11:48:00 +0200

python-reahl (2.0.0a3) unstable; urgency=low

  * Fixed #1258976.

 -- Iwan Vosloo <iwan@reahl.org>  Sun, 09 Dec 2013 00:08:00 +0200

python-reahl (2.0.0a2) unstable; urgency=low

  * New version created to upload first version to PyPi.

 -- Iwan Vosloo <iwan@reahl.org>  Sun, 08 Dec 2013 12:03:44 +0000

python-reahl (2.0.0a1) unstable; urgency=low

  * Towards version 2.0.

 -- Iwan Vosloo <iwan@reahl.org>  Tue, 08 Feb 2011 12:03:44 +0000

python-reahl (0.8.0) unstable; urgency=low

  * Initial Release.

 -- Iwan Vosloo <iwan@reahl.org>  Wed, 22 Dec 2010 05:44:11 +0000<|MERGE_RESOLUTION|>--- conflicted
+++ resolved
@@ -10,7 +10,6 @@
  * Refactored Input hierarchy to be able to handle CheckboxInput, SingleRadioButton and Input as proper Inputs and be able to deal better with Inputs wrapping other Inputs, now distinguishing between PrimitiveInputs and other types of Inputs
  * Changed Browser/WidgetTester Hierarchy so get_html/get_inner_html can be used on WidgetTester too.
  * Changed xpath() on BasicBrowser to be able to deal with an XPath instance.
-<<<<<<< HEAD
  * Changed HTMLElement to be able to have multiple attribute_source(s).
  * Added Nav and related layouts for bootstrap.
  * Deprecated all non-primitive Widgets in reahl.web.ui, moved to attic lieu of bootstrap.
@@ -25,13 +24,10 @@
  * Deprecated use of SubMenu.
  * Changed PageMenu to be an HTMLWidget, not a Menu.
  * Deprecated sending css_id to any Widget that is not one-to-one with an HTMLElement upon construction.
+ * Added auto restart for the reahl dev webserver on filesystem changes (blueprint: reahl-serve-with-auto-reload).
+ * Added dependency on watchdog.
 
  -- Iwan Vosloo <iwan@reahl.org>  Thu, 13 Aug 2015 14:56:00 +0200
-=======
- * Rudimentary auto restart for the reahl dev webserver on filesystem changes.
-
- -- Iwan Vosloo <iwan@reahl.org>  Thu, 19 Mar 2015 13:18:00 +0200
->>>>>>> d8cf1906
 
 python-reahl (3.1.0) unstable; urgency=low
 
