--- conflicted
+++ resolved
@@ -31,10 +31,7 @@
  * Added ignore_concurrent_changes kwarg to PrimitiveInputs.
  * Changed @exposed so that it takes super methods into account automatically.
  * Added start_on_first_request kwarg to ReahlWSGIApplication and related methods to make the application start itself when needed.
-<<<<<<< HEAD
-=======
  * Removed python2 support (#178).
->>>>>>> a40ba996
 
  -- Iwan Vosloo <iwan@reahl.org>  Thu, 13 Dec 2018 15:15:00 +0200
 
