--- conflicted
+++ resolved
@@ -1,10 +1,7 @@
 python-reahl (2.0.1a1) unstable; urgency=low
 
 
-<<<<<<< HEAD
-=======
 
->>>>>>> d9a86403
  -- 
 
 python-reahl (2.0.0) unstable; urgency=low
