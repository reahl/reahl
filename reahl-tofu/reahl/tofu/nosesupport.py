--- conflicted
+++ resolved
@@ -33,18 +33,17 @@
         def __init__(self, *args, **kwargs):
             raise AssertionError(msg)
 
-
-run_fixture = None
-
-<<<<<<< HEAD
-# Copied from: (in order to prevent reahl-tofu to be dependent in reahl-component)
-#  from reahl.component.py3compat import ascii_as_bytes_or_str
+# Copied from reahl-component (in order to prevent reahl-tofu to be dependent in reahl-component)
+#  (was) from reahl.component.py3compat import ascii_as_bytes_or_str
 def ascii_as_bytes_or_str(unicode_str):
     if six.PY2:
         return unicode_str.encode('ascii')
     else:
         return unicode_str
-=======
+
+
+run_fixture = None
+
 def set_run_fixture(fixture, namespace):
     def setup():
         global run_fixture
@@ -58,7 +57,6 @@
 
     namespace['setup'] = setup
     namespace['teardown'] = teardown
->>>>>>> 5effc982
 
 
 class IsTestWithFixture(object):
