--- conflicted
+++ resolved
@@ -9,12 +9,7 @@
   </deps>
 
   <deps purpose="run">
-<<<<<<< HEAD
-    <thirdpartyegg name="six"/>
     <thirdpartyegg name="wrapt" minversion="1.10.11" maxversion="1.10.999"/>
-=======
-    <thirdpartyegg name="wrapt" minversion="1.10.2" maxversion="1.10.999"/>
->>>>>>> a40ba996
     <egg name="reahl-component"/>
   </deps>
 
