--- conflicted
+++ resolved
@@ -100,18 +100,6 @@
         #--single-process
         try:
             wd = webdriver.Chrome(chrome_options=options)
-<<<<<<< HEAD
-        except WebDriverException, ex:
-            if ex.msg.startswith(u'Unable to either launch or connect to Chrome'):
-                ex.msg += u'  *****NOTE****: On linux, chrome needs write access to /dev/shm.'
-                ex.msg += u' This is often not the case when you are running inside a *chroot*.'
-                ex.msg += u' To fix, add the following line in the chroot\'s /etc/fstab: '
-                ex.msg += u' "tmpfs /dev/shm tmpfs rw,noexec,nosuid,nodev 0 0" '
-                ex.msg += u' .... and then run sudo mount /dev/shm '
-                ex.msg += u'\n\n ***ALTERNATIVE*** An alternative solution (when using schroot) is'
-                ex.msg += u' to make sure that /etc/schroot/default/fstab contain a line for /run/shm.'
-                ex.msg += u' (usually it is commented out)'
-=======
         except WebDriverException as ex:
             if ex.msg.startswith('Unable to either launch or connect to Chrome'):
                 ex.msg += '  *****NOTE****: On linux, chrome needs write access to /dev/shm.'
@@ -122,7 +110,6 @@
                 ex.msg += '\n\n ***ALTERNATIVE*** An alternative solution (when using schroot) is'
                 ex.msg += ' to make sure that /etc/schroot/mount.defaults contain a line for /run/shm.'
                 ex.msg += ' (usually it is commented out)'
->>>>>>> 04575a09
             raise
         self.reahl_server.install_handler(wd)
         return wd
