# Copyright 2013-2018 Reahl Software Services (Pty) Ltd. All rights reserved.
#
#    This file is part of Reahl.
#
#    Reahl is free software: you can redistribute it and/or modify
#    it under the terms of the GNU Affero General Public License as
#    published by the Free Software Foundation; version 3 of the License.
#
#    This program is distributed in the hope that it will be useful,
#    but WITHOUT ANY WARRANTY; without even the implied warranty of
#    MERCHANTABILITY or FITNESS FOR A PARTICULAR PURPOSE.  See the
#    GNU Affero General Public License for more details.
#
#    You should have received a copy of the GNU Affero General Public License
#    along with this program.  If not, see <http://www.gnu.org/licenses/>.


import io
import re
import contextlib
import itertools
import tempfile
import webbrowser
import time
import json
import urllib.parse
import logging
from http.cookiejar import Cookie
from http.client import CannotSendRequest

from webtest import TestApp
from lxml import html
from selenium.webdriver.support.ui import WebDriverWait, Select
from selenium.webdriver.common.keys import Keys
from selenium.webdriver.common.action_chains import ActionChains
from selenium.common.exceptions import StaleElementReferenceException

from reahl.component.decorators import deprecated
from reahl.web.fw import Url


# See: https://bitbucket.org/ianb/webtest/issue/45/html5-form-associated-inputs-break-webtest
from webtest.forms import Field, Form
def patch(cls):
    if hasattr(cls, '__orig__init__'):
        return
    cls.__orig__init__ = cls.__init__
    def patched_init(self, form_, *args, **kwargs):
        form = kwargs.pop('form', None)
        cls.__orig__init__(self, form_, *args, **kwargs)
        if form:
            self.attrs['form'] = form
    cls.__init__ = patched_init

def patch_Field():
    patch(Form.FieldClass)
    for k, v in list(Field.classes.items()):
        patch(v)


class BasicBrowser:

    def view_source(self):
        for line in html.tostring(self.lxml_html, pretty_print=True, encoding='unicode').split('\n'): 
            print(line)

    def save_source(self, filename):
        with io.open(filename, 'w') as html_file:
            html_file.write(self.raw_html)

    def is_element_present(self, locator):
        xpath = str(locator)
        return len(self.lxml_html.xpath(xpath)) > 0

    @property
    def lxml_html(self):
        if self.raw_html:
            return html.fromstring(self.raw_html)
        return None

    def xpath(self, xpath):
        """Returns the `lmxl Element <http://lxml.de/>`_ found by the given `xpath`."""
        return self.lxml_html.xpath(str(xpath))

    def get_xpath_count(self, locator):
        """Answers the number of elements matching `locator`.

           :param locator: An instance of :class:`XPath` or a string containing an XPath expression.
        """
        return len(self.xpath(str(locator)))

    def get_html_for(self, locator):
        """Returns the HTML of the element (including its own tags) targeted by the given `locator`

           :param locator: An instance of :class:`XPath` or a string containing an XPath expression.
        """
        xpath = str(locator)
        element = self.xpath(xpath)[0]
        return html.tostring(element, encoding='unicode')

    def get_inner_html_for(self, locator):
        """Returns the HTML of the children of the element targeted by the given `locator` (excluding the 
           element's own tags).

           :param locator: An instance of :class:`XPath` or a string containing an XPath expression.
        """
        xpath = str(locator)
        element = self.xpath(xpath)[0]
        return ''.join(html.tostring(child, encoding='unicode') for child in element.getchildren())

    def get_id_of(self, locator):
        xpath = str(locator)
        element = self.xpath(xpath)[0]
        return element.attrib['id']


class WidgetTester(BasicBrowser):
    """A WidgetTester is used to render the contents of a :class:`reahl.web.fw.Widget` instance.

       :param widget: The Widget instance to be tested.
    """
    def __init__(self, widget):
        self.widget = widget

    @property
    def raw_html(self):
        """The HTML rendered by the Widget."""
        return self.render_html()

    def render_html(self):
        """Returns the HTML rendered by the Widget."""
        return self.widget.render()

    def render_html_tree(self):
        """Returns an `lxml tree <http://lxml.de/>`_ of HTML elements rendered by the Widget."""
        return html.fromstring(self.render_html())

    def render_js(self):
        """Returns the JavaScript that would be rendered for the Widget in the page header."""
        return ' '.join(self.widget.get_js())


class Browser(BasicBrowser):
    """A Browser that can be used to test a WSGI application in the current thread, without the need for a separate
       web server. This class implements methods matching the actions a user would perform using a browser.

       :param wsgi_app: The application instance under test.
    """
    def __init__(self, wsgi_app):
        self.testapp = TestApp(wsgi_app)
        self.last_response = None
        self.history = []

    def open(self, url_string, follow_redirects=True, **kwargs):
        """GETs the URL in `url_string`.

           :param url_string: A string containing the URL to be opened.
           :keyword follow_redirects: If False, this method acts as a simple GET request. If True (the default),
                                      the method behaves like a browser would, by opening redirect responses.
           :keyword relative: Set to True to indicate that `url_string` contains a path relative to the current location.

           Other keyword arguments are passed directly on to 
           `WebTest.get <http://webtest.readthedocs.org/en/latest/api.html#webtest.app.TestApp.get>`_.
        """
        if self.last_response:
            self.history.append(self.last_response.request.url)
        relative = not url_string.startswith('/')
        if relative:
            url_string = self.get_full_path(url_string)
        self.last_response = self.testapp.get(url_string, **kwargs)
        if follow_redirects:
            self.follow_response()

    def go_back(self):
        """GETs the previous location (like the back button on a browser).
        """
        previous = self.history.pop()
        self.open(previous)

    def refresh(self):
        """GETs the current location again (like the refresh button on a browser).
        """
        self.open(self.last_request.url)

    def follow_response(self):
        """Assuming the last response received was a redirect, follows that response
          (and other redirect responses that may be received in the process until
          a response is received which is not a redirect.
        """
        counter = 0
        while self.status >= 300 and self.status < 400:
            self.last_response = self.last_response.follow()
            counter += 1
            assert counter <= 10, 'HTTP Redirect loop detected.'

    def post(self, url_string, form_values, **kwargs):
        """POSTs the given form values to the url given.

           :param url_string: A string containing the URL to be posted to.
           :param form_values: A dictionary containing form data in its key/value pairs.

           Other keyword arguments are passed directly on to 
           `WebTest.post <http://webtest.readthedocs.org/en/latest/api.html#webtest.app.TestApp.post>`_.
        """
        self.last_response = self.testapp.post((url_string), form_values, **kwargs)

    def relative(self, url_string):
        url_bits = urllib.parse.urlparse(url_string)
        return urllib.parse.urlunparse(('', '', url_bits.path, url_bits.params, url_bits.query, url_bits.fragment))

    @property
    def raw_html(self):
        """Returns the HTML for the current location unchanged."""
        return self.last_response.body.decode('utf-8')

    @property
    def status(self):
        """Returns the HTTP status code for the last response."""
        return int(self.last_response.status.split(' ')[0])

    @property
    def title(self):
        """Returns the title of the current location."""
        titles = self.xpath('/html/head/title')
        assert len(titles) > 0, 'Error: no title element found'
        return titles[0].text

    @property
    def last_request(self):
        """Returns the last request."""
        return self.last_response.request

    @property
    def current_url(self):
        """Returns the :class:`reahl.web.fw.Url` of the current location.

        .. versionadded:: 5.0
        """
        return Url(self.last_response.request.url)

    def get_form_for(self, locator):
        """Return the form for the given `locator`.

           :param locator: An instance of :class:`XPath` or a string containing an XPath expression.
        """
        xpath = str(locator)
        form_id = self.xpath('%s[@form]' % xpath)[0].attrib['form']
        form_element = self.xpath('//form[@id=\'%s\']' % form_id)[0]
        patch_Field()
        return self.last_response.forms[form_element.attrib['id']]

    def type(self, locator, text):
        """Types the text in `text` into the input found by the `locator`.

           :param locator: An instance of :class:`XPath` or a string containing an XPath expression.
           :param text: The text to be typed.
        """
        xpath = str(locator)
        inputs = self.xpath(xpath) 
        assert len(inputs) == 1
        form = self.get_form_for(xpath)
        form.fields[inputs[0].name][0].value = text

    def click(self, locator, **kwargs):
        """Clicks on the element found by `locator`.

           :param locator: An instance of :class:`XPath` or a string containing an XPath expression.

           Other keyword arguments are passed directly on to 
           `Form.submit <http://webtest.readthedocs.org/en/latest/api.html#webtest.forms.Form.submit>`_.
        """
        xpath = str(locator)
        buttons = self.xpath(xpath)
        assert len(buttons) == 1, 'Could not find one (and only one) button for %s' % locator
        button = buttons[0]
        if button.tag == 'input' and button.attrib['type'] == 'submit':
            button_name = self.xpath(xpath)[0].name
            form = self.get_form_for(xpath)
            form.action = self.relative(form.action)
            self.last_response = form.submit(button_name, **kwargs)
            self.follow_response()
        elif button.tag == 'a':
            self.open(button.attrib['href'], **kwargs)
        elif button.tag == 'input' and button.type == 'checkbox':
            form = self.get_form_for(xpath)
            [checkbox] = form.fields[button.name]
            checkbox.value = 'on' if not checkbox.value else None
        else:    
            raise AssertionError('This browser can only click on buttons, a elements, or checkboxes')

    def select(self, locator, label_to_choose):
        """Finds the select element indicated by `locator` and selects one of its options.

           :param locator: An instance of :class:`XPath` or a string containing an XPath expression.
           :param label_to_choose: The label of the option that should be selected.
        """
        xpath = str(locator)
        select = self.xpath(xpath)
        assert len(select) == 1, 'Could not find one (and only one) element for %s' % locator
        select = select[0]
        assert select.tag == 'select', 'Expected %s to find a select tag' % locator

        form = self.get_form_for(xpath)

        for option in select.findall('option'):
            if option.text == label_to_choose:
                form[select.attrib['name']] = option.attrib['value']
                return
        raise AssertionError('Option %s not found' % label_to_choose)

    def select_many(self, locator, labels_to_choose):
        """Finds the select element indicated by `locator` and selects the options labelled as such.

           :param locator: An instance of :class:`XPath` or a string containing an XPath expression.
           :param labels_to_choose: The labels of the options that should be selected.
        """
        xpath = str(locator)
        select = self.xpath(xpath)
        assert len(select) == 1, 'Could not find one (and only one) element for %s' % locator
        select = select[0]
        assert select.tag == 'select', 'Expected %s to find a select tag' % locator

        form = self.get_form_for(xpath)

        options_to_select = []
        for option in select.findall('option'):
            if option.text in labels_to_choose:
                options_to_select.append(option)

        form[select.attrib['name']] = [option.attrib['value'] for option in options_to_select]

        if len(options_to_select) != len(options_to_select):
            raise AssertionError('Could only select options labelled[%s] not all of [%s]' %
                                 (','.join([option.text for option in options_to_select]), ','.join(labels_to_choose)))

    def select_none(self, locator):
        """Finds the select element indicated by `locator` and ensure nothing is selected.

           :param locator: An instance of :class:`XPath` or a string containing an XPath expression.
        """
        xpath = str(locator)
        select = self.xpath(xpath)
        assert len(select) == 1, 'Could not find one (and only one) element for %s' % locator
        select = select[0]
        assert select.tag == 'select', 'Expected %s to find a select tag' % locator

        form = self.get_form_for(xpath)
        form[select.attrib['name']] = []

    def get_value(self, locator):
        """Returns the value of the input indicated by `locator`.

           :param locator: An instance of :class:`XPath` or a string containing an XPath expression.
        """
        xpath = str(locator)
        inputs = self.xpath(xpath)
        assert len(inputs) == 1
        form = self.get_form_for(xpath)
        return form.fields[inputs[0].name][0].value

    def get_full_path(self, relative_path):
        return urllib.parse.urljoin(self.current_url.path, relative_path)

    def is_image_shown(self, locator):
        """Answers whether the located image is available from the server (ie, whether the src attribute 
           of an img element is accessible).

           :param locator: An instance of :class:`XPath` or a string containing an XPath expression.
        """
        xpath = str(locator)
        try:
            img_src = self.lxml_html.xpath(xpath)[0].attrib['src']
            self.open(img_src)
            self.go_back()
        except:
            return False
        return True

    def create_cookie(self, cookie_dict):
        """Creates a cookie from the given `cookie_dict`.

           :param cookie_dict: A dictionary with two keys: 'name' and 'value'. The values of these\
                               keys are the name of the cookie and its value, respectively.
                               The keys  'path', 'domain', 'secure', 'expiry' can also be set to values.\
                               These have the respective meanings as defined in `RFC6265 <http://tools.ietf.org/html/rfc6265#section-5.2>`
        """
        name = cookie_dict['name']
        value = cookie_dict['value']
        path = cookie_dict.get('path', '')
        path_set = path != ''
        domain = cookie_dict.get('domain', '')
        domain_set = domain != ''
        secure = cookie_dict.get('secure', False)
        expires = cookie_dict.get('expiry', None)
        cookie = Cookie(0, name, value, None, False, domain, domain_set, None, path, path_set,
                        secure, expires, None, None, None, None)
        self.testapp.cookiejar.set_cookie(cookie)

    def is_element_enabled(self, locator):
        """Answers whether the located element is reactive to user commands or not. For <a> elements,
           this means that they have an href attribute, for inputs it means that they are not disabled.

           :param locator: An instance of :class:`XPath` or a string containing an XPath expression.
        """
        xpath = str(locator)
        [element] = self.xpath(xpath)
        if element.tag == 'a':
            return 'href' in element.attrib
        if element.tag == 'input':
            return 'disabled' not in element.attrib
        assert None, 'Not yet implemented'


class XPath:
    """An object representing an XPath expression for locating a particular element on a web page.
       A programmer is not supposed to instantiate an XPath directly. Use one of the descriptive
       class methods to instantiate an XPath instance.

       An XPath expression in a string is returned when an XPath object is cast to str.

       .. versionchanged:: 5.0
          Removed .checkbox_in_table_row() method.
          Made XPath instances composable (added .inside_of).
          Added __getitem__ so that something like .table()[5] gives you the 5th table in its parent.
          Removed .error_label_containing()
          Removed .span_containing()
          Removed .div_containing()
          Removed .paragraph_containing()
          Removed .legend_with_text()
          Removed .link_starting_with_text()
          Removed .link_with_text()
          Removed .table_cell_with_text()
          Removed .heading_with_text()
          Removed .label_with_text()
          Removed .caption_with_text()
          Removed .option_with_text()
    """
    def __init__(self, *xpaths):
        self.xpaths = xpaths

    def __str__(self):
        return self.xpath

    def __repr__(self):
        return '%s(\'%s\')' % (self.__class__.__name__, str(self))

    def __getitem__(self, n):
        """Returns an XPath for the nth positioned element matching the current element.
           Can also be used to construct an XPath with an xpath condition (as a string) in the [].

           .. versionadded:: 5.0
        """
        return self.__class__(*['%s[%s]' % (xpath, n) for xpath in self.xpaths])

    @property
    def xpath(self):
        return '|'.join(self.xpaths)

    def inside_of(self, another):
        """Returns an XPath that is positioned inside of another.

           .. versionadded:: 5.0
        """
        return self.__class__(*['%s/%s%s' % (b,'.' if a.startswith('/') else '', a) for a, b in itertools.product(self.xpaths, another.xpaths)])

    def __or__(self, other):
        """Returns an XPath that matches one of self or other.

           .. versionadded:: 5.0
        """
        return self.__class__(*(self.xpaths + other.xpaths))

    def including_class(self, css_class):
        """Returns an XPath that additionally has a given css_class.

           .. versionadded:: 5.0
        """
        return self.__class__(*['%s[contains(concat(" ", @class, " "), " %s ")]' % (xpath, css_class) for xpath in self.xpaths])

    @classmethod
    def delimit_text(cls, text):
        bits = text.split('"')
        if len(bits) > 1:
            return 'concat(%s)' % (',\'"\','.join(['"%s"' % bit for bit in bits]))
        else:
            return '"%s"' % text

    def with_id(self, text):
        """Returns an XPath that additionally has the id.

           .. versionadded:: 5.0
        """
        return self.__class__(*['%s[@id=%s]' % (xpath, self.delimit_text(text)) for xpath in self.xpaths])

    def with_text(self, text):
        """Returns an XPath that additionally matches the given text exactly.

           .. versionadded:: 5.0
        """
        return self.__class__(*['%s[normalize-space()=normalize-space(%s)]' % (xpath, self.delimit_text(text)) for xpath in self.xpaths])

    def including_text(self, text):
        """Returns an XPath that additionally includes text matching the given text.

           .. versionadded:: 5.0
        """
        return self.__class__(*['%s[contains(normalize-space(), normalize-space(%s))]' % (xpath, self.delimit_text(text)) for xpath in self.xpaths])

    def with_text_starting(self, text):
        """Returns an XPath that additionally has text that starts with the given text.

           .. versionadded:: 5.0
        """
        return self.__class__(*['%s[starts-with(normalize-space(), normalize-space(%s))]' % (xpath, self.delimit_text(text)) for xpath in self.xpaths])

    def containing(self, another):
        """Returns an XPath that additionally contains another XPath.

           .. versionadded:: 5.0
        """
        return self.__class__(*[final_xpath for xpath in another.xpaths for final_xpath in self[re.sub(r'^//','',xpath)].xpaths])

    @classmethod
    def any(cls, tag_name):
        """Returns an XPath to find an HTML tag with name=tag_name.

           .. versionadded:: 5.0
        """
        return cls('//%s' % tag_name)

    @classmethod
    def button_labelled(cls, label, **arguments):
        """Returns an XPath to find an ButtonInput whose visible label is the text in `label`.

           When extra keyword arguments are sent to this method, each one is interpreted as the name (kwarg name)
           and value (kwarg value) of an Event argument which this ButtonInput instance should match.
        """
        arguments = arguments or {}

        value_selector = 'normalize-space(@value)=normalize-space(%s)'  % cls.delimit_text(label)
        input_button = cls.any('input')[value_selector]
        if arguments:
            encoded_arguments = '?'+urllib.parse.urlencode(arguments)
            argument_selector = 'substring(@name, string-length(@name)-string-length("%s")+1) = "%s"' % (encoded_arguments, encoded_arguments)
            input_button = input_button[argument_selector]

        button = cls.any('button').with_text(label)
        return button | input_button

    @classmethod
    def caption(cls):
        """Returns an XPath to find an HTML <caption>.

           ..versionadded:: 5.0
        """
        return cls.any('caption')

    @classmethod
    def checkbox(cls):
        """Returns a XPath to a checkbox input.

           .. versionadded:: 5.0
        """
        return cls.any('input')['@type="checkbox"']

    @classmethod
    def div(cls):
        """Returns an XPath to find an HTML <div>.

           .. versionadded:: 5.0
        """
        return cls.any('div')

    @classmethod
    def fieldset_with_legend(cls, legend_text):
        """Returns an XPath to find a FieldSet with the given `legend_text`.

        .. versionadded:: 3.2
        """
        legend = cls.legend().with_text(legend_text)
        return cls.any('fieldset').containing(legend)

    @classmethod
    def heading(cls, level):
        """Returns an XPath to find an HTML <h?> of level `level`.

           .. versionadded:: 5.0
        """
        return cls.any('h%s' % level)

    @classmethod
    def input(cls):
        return cls.any('input')

    @classmethod
    def input_labelled(cls, label_text):
        """Returns an XPath to find an HTML <input> referred to by a <label> that contains the text in `label`."""
        label = cls.any('label').with_text(label_text)
        for_based_xpath = cls.any('input')['@id=%s/@for' % label]
        nested_xpath = cls.any('input').inside_of(label)
        return cls(str(for_based_xpath), str(nested_xpath))

    @classmethod
    def input_named(cls, name):
        """Returns an XPath to find an HTML <input> with the given name."""
        return cls.any('input')['@name="%s"' % name]

    @classmethod
    def input_of_type(cls, input_type):
        """Returns an XPath to find an HTML <input> with type attribute `input_type`."""
        return cls.any('input')['@type="%s"' % input_type]

    @classmethod
    def label(cls):
        """Returns an XPath to find an HTML <label>.

           .. versionadded:: 5.0
        """
        return cls.any('label')

    @classmethod
    def legend(cls):
        """Returns an XPath to find an HTML <legend>.

           .. versionadded:: 5.0
        """
        return cls.any('legend')

    @classmethod
    def link(cls):
        """Returns an XPath to find an HTML <a>.

           .. versionadded:: 5.0
        """
        return cls.any('a')

    @classmethod
    def option(cls):
        """Returns an XPath to find an HTML <option>.

           .. versionadded:: 5.0
        """
        return cls.any('option')

    @classmethod
    def paragraph(cls):
        """Returns an XPath to find an HTML <p>.

           .. versionadded:: 5.0
        """
        return cls.any('p')

    @classmethod
    def select_labelled(cls, label_text):
        """Returns an XPath to find an HTML <select> referred to by a <label> that contains the text in `label`."""
        label = cls.any('label').with_text(label_text)
        return cls.any('select')['@id=%s/@for' % label]

    @classmethod
    def span(cls):
        """Returns an XPath to find a Span.

           .. versionadded:: 5.0
        """
        return cls.any('span')

    @classmethod
    def table(cls):
        """Returns a XPath to a table.

           .. versionadded:: 5.0
        """
        return cls.any('table')

    @classmethod
    def table_with_summary(cls, text):
        """Returns an XPath to find an HTML <table summary='...'> matching the text in `text` in its summary attribute value."""
        return cls.any('table')['@summary="%s"' % (text)]

    @classmethod
    def table_header(cls):
        """Returns a XPath to a table header.

           .. versionadded:: 5.0
        """
        return cls.any('thead')

    @classmethod
    def table_body(cls):
        """Returns a XPath to a table body.

           .. versionadded:: 5.0
        """
        return cls.any('tbody')

    @classmethod
    def table_row(cls):
        """Returns a XPath to a table row.

           .. versionadded:: 5.0
        """
        return cls.any('tr')

    @classmethod
    def table_footer(cls):
        """Returns a XPath to a table footer.

           .. versionadded:: 5.0
        """
        return cls.any('tfoot')

    @classmethod
    def table_cell(cls):
        """Returns a XPath to a table cell.

           .. versionadded:: 5.0
        """
        return cls.any('*')['self::td or self::th']

    @classmethod
    def table_cell_aligned_to(cls, column_heading_text, search_column_heading, search_cell_text):
        """Find a cell (td or th) in the column with column_heading_text which is in the same row as 
           where a cell in search_column_heading matches search_cell_text.

            ..versionadded:: 5.0
        """

        target_column_index = 'count(%s/preceding-sibling::th)+1' % cls.table_cell().with_text(column_heading_text).inside_of(cls.table_header())
        search_column_index = 'count(%s/preceding-sibling::th)+1' % cls.table_cell().with_text(search_column_heading).inside_of(cls.table_header())
        found_cell = cls.any('td')[search_column_index].with_text(search_cell_text).xpath
        found_row_index = 'count(%s/parent::tr/preceding-sibling::tr)+1' % found_cell

        return cls.table_cell()[target_column_index].inside_of(XPath.table_row()[found_row_index])

    @classmethod
    def ul(cls):
        """Returns an XPath to find an unordered list.

            ..versionadded:: 5.0
        """
        return cls.any('ul')

    @classmethod
    def li(cls):
        """Returns an XPath to find a list item.

            ..versionadded:: 5.0
        """
        return cls.any('li')


class UnexpectedLoadOf(Exception):
    def __init__(self, jquery_selector):
        super().__init__()
        self.jquery_selector = jquery_selector

    def __str__(self):
        return self.jquery_selector


class DriverBrowser(BasicBrowser):
    """A Browser implemented by a supplied Selenium WebDriver instance, but with interface matching (or similar to)
       :class:`Browser`.

       :param web_driver: The WebDriver instance to be wrapped by this DriverBrowser.
       :keyword host: The hostname of the machine used by default for URLs.
       :keyword port: The port used by default for URLs.
       :keyword scheme: The URL scheme used by default for URLs.
    """
    Keys = Keys
    def __init__(self, web_driver, host='localhost', port=8000, scheme='http'):
        self.web_driver = web_driver
        self.default_host = host
        self.default_scheme = scheme
        self.default_port = port
        self.set_window_size('xl')

    def set_window_size(self, size):
        sizes = {'xs': (576-20, 600),
                 'sm': (768-20, 600),
                 'md': (922-20, 600),
                 'lg': (1200-20, 900),
                 'xl': (1200+300, 900)}
        assert size in sizes.keys(), 'size should be one of: %s' % (', '.join(sizes.keys()))
        self.web_driver.set_window_size(*sizes[size]) # Setting it once requires some sort of delay before it actually happens, twice does that trick.
        self.web_driver.set_window_size(*sizes[size])

    @property
    def raw_html(self):
        """Returns the HTML for the current location unchanged."""
        return self.web_driver.page_source

    def find_element(self, locator, wait=True):
        """Returns the (WebDriver) element found by `locator`. If not found, the method will keep waiting until 2 seconds
           have passed before it will report not finding an element. This timeout mechanism makes it possible to call find_element
           for elements that will be created via JavaScript, and may need some time before they appear.

           :param locator: An instance of :class:`XPath` or a string containing an XPath expression.
           :keyword wait: If wait=False don't wait for the element to appear (default is True).
        """
        xpath = str(locator)
        if wait:
            return WebDriverWait(self.web_driver, 2).until(lambda d: d.find_element_by_xpath(xpath), 'waited for %s' % xpath)
        else:
            return self.web_driver.find_element_by_xpath(xpath)

    def is_element_enabled(self, locator):
        """Answers whether the element found by `locator` is responsive to user activity or not.

           :param locator: An instance of :class:`XPath` or a string containing an XPath expression.
        """
        el = self.find_element(locator, wait=False)
        if el and el.is_enabled():
            return el
        return False

    def wait_for_element_enabled(self, locator):
        """Waits until the the element found by `locator` is present and becomes responsive to user activity.

           :param locator: An instance of :class:`XPath` or a string containing an XPath expression.
        """
        return self.wait_for(self.is_element_enabled, locator)

    def is_interactable(self, locator):
        """Answers whether the element found by `locator` is actually being displayed by the browser as well as
           responsive to user activity.

           :param locator: An instance of :class:`XPath` or a string containing an XPath expression.
        """
        el = self.find_element(locator, wait=False)
        if el and el.is_displayed() and el.is_enabled():
            return el
        return False

    def wait_for_element_interactable(self, locator):
        """Waits until the element found by `locator` is being displayed by the browser as well as
           responsive to user activity.

           :param locator: An instance of :class:`XPath` or a string containing an XPath expression.
        """
        self.wait_for(self.is_interactable, locator)

    def is_visible(self, locator):
        """Answers whether the element found by `locator` is being displayed by the browser.

           :param locator: An instance of :class:`XPath` or a string containing an XPath expression.
        """
        xpath = str(locator)
        try:
            el = self.find_element(locator, wait=False)
        except:
            return False
        if el.is_displayed():
            return el
        return False

    def is_element_value(self, locator, value):
        """Answers whether the element found by `locator` has a value equal to the contents of `value`.

           :param locator: An instance of :class:`XPath` or a string containing an XPath expression.
           :param value: The (text) value to match.
        """
        return self.does_element_have_attribute(locator, 'value', value=value)

    def does_element_have_attribute(self, locator, attribute, value=None):
        """Answers whether the element found by `locator` has the given attribute, with the given value

           :param locator: An instance of :class:`XPath` or a string containing an XPath expression.
           :param attribute: The name of the attribute to check for.
           :keyword value: The value the attribute should have (if any)

           .. versionadded:: 3.2
        """
        el = self.find_element(locator, wait=False)
        if el and el.get_attribute(attribute) is not None:   # el is present and has attribute
            if (value is None) or (el.get_attribute(attribute) == value):  # attribute has specified value if specified
               return el
        return False

    def wait_for(self, condition, *args, **kwargs):
        """Waits until `condition` is satisfied. If `condition` is not satisfied after a timeout period of 2 seconds,
           an exception is raised.

           :param condition: A function, method or other callable which will be called periodically to check\
                             whether a certain condition holds. It should return True if the condition holds,\
                             False otherwise.

           Extra positional and keyword arguments to this method are passed on as-is in the calls
           to `condition`.
        """
        def wrapped(driver):
            try:
                return condition(*args, **kwargs)
            except Exception as ex:
                if isinstance(ex.args[0], CannotSendRequest):
                    return False
                raise
        return WebDriverWait(self.web_driver, 2).until(wrapped)

    def wait_for_not(self, condition, *args, **kwargs):
        """Waits until the given `condition` is **not** satisfied. See :meth:`DriverBrowser.wait_for`."""
        def wrapped(driver):
            try:
                return not condition(*args, **kwargs)
            except Exception as ex:
                if isinstance(ex.args[0], CannotSendRequest):
                    return False
                raise
        return WebDriverWait(self.web_driver, 2).until(wrapped)

    def is_ajax_finished(self):
        return self.web_driver.execute_script('return (("undefined" !== typeof jQuery) && (jQuery.active == 0)) || ("undefined" == typeof jQuery);')

    def wait_for_element_visible(self, locator):
        """Waits for the element found by `locator` to become visible.

           :param locator: An instance of :class:`XPath` or a string containing an XPath expression.
        """
        return self.wait_for(self.is_visible, locator)

    def wait_for_element_not_visible(self, locator):
        """Waits until the element found by `locator` is not visible.

           :param locator: An instance of :class:`XPath` or a string containing an XPath expression.
        """
        return self.wait_for_not(self.is_visible, locator)

    def is_page_loaded(self):
        """Answers whether the current page has finished loading."""
        readyState = self.web_driver.execute_script('return document.readyState;')
        return readyState == 'complete'

    def wait_for_page_to_load(self):
        """Waits for the current page to load."""
        self.wait_for(self.is_page_loaded)
        try:
#              styleEl.textContent = '*{ transition: none !important; transition-property: none !important; transform: none !important; animation: none !important;  }';
            # Turn all jquery and bootstrap animations off for testing
#            self.web_driver.execute_script('if ( "undefined" !== typeof jQuery) { jQuery.fx.off = true; jQuery.support.transition = false; }; return true;')
            self.web_driver.execute_script('''
              if ( "undefined" !== typeof jQuery) { jQuery.fx.off = true; jQuery.support.transition = false; };
              var styleEl = document.createElement('style');
              styleEl.textContent = '*{ ' +
                 'transition-delay: 0s  !important; ' +
                 '-o-transition-delay: 0s !important; ' +
                 '-moz-transition-delay: 0s !important; ' +
                 '-ms-transition-delay: 0s !important; ' +
                 '-webkit-transition-delay: 0s !important; ' +

                 'transition-duration: 0s !important; ' +
                 '-o-transition-duration: 0s !important; ' +
                 '-moz-transition-duration: 0s !important; ' +
                 '-ms-transition-duration: 0s !important; ' +
                 '-webkit-transition-duration: 0s !important; ' +

                 'animation-delay: 0s !important; ' +
                 '-o-animation-delay: 0s !important; ' +
                 '-moz-animation-delay: 0s !important; ' +
                 '-ms-animation-delay: 0s !important; ' +
                 '-webkit-animation-delay: 0s !important; ' +

                 'animation-duration: 0s !important; ' +
                 '-o-animation-duration: 0s !important; ' +
                 '-moz-animation-duration: 0s !important; ' +
                 '-ms-animation-duration: 0s !important; ' +
                 '-webkit-animation-duration: 0s !important; ' +

                 '}';
              document.head.appendChild(styleEl);
              return true;
            ''')
        except:
            pass # Will only work on HTML pages

    def wait_for_element_present(self, locator):
        """Waits until the element found by `locator` is present on the page (whether visible or not).

           :param locator: An instance of :class:`XPath` or a string containing an XPath expression.
        """
        return self.wait_for(self.is_element_present, locator)

    def wait_for_element_not_present(self, locator):
        """Waits until the element found by `locator` is not present on the page (whether visible or not).

           :param locator: An instance of :class:`XPath` or a string containing an XPath expression.
        """
        return self.wait_for_not(self.is_element_present, locator)

    def open(self, url_string):
        """GETs the URL in `url_string`.

           :param url_string: A string containing the URL to be opened.
        """
        url = Url(url_string)
        if not url.is_network_absolute:
            url.hostname = self.default_host
            url.scheme = self.default_scheme
            url.port = self.default_port
        self.web_driver.get(str(url))
        self.wait_for_page_to_load()

    def click(self, locator, wait=True, wait_for_ajax=True):
        """Clicks on the element found by `locator`.

           :param locator: An instance of :class:`XPath` or a string containing an XPath expression.
           :keyword wait: If False, don't wait_for_page_to_load after having clicked the input.
           :keyword wait_for_ajax: If False, don't wait for ajax to finish before continuing (default is to wait).

           .. versionchanged:: 5.0
              Added keyword wait_for_ajax
        """
        self.wait_for_element_interactable(locator)
        self.find_element(locator).click()
        if wait:
            self.wait_for_page_to_load()
        if wait_for_ajax:
            self.wait_for(self.is_ajax_finished)

    def type(self, locator, text, trigger_blur=True, wait_for_ajax=True):
        """Types the text in `value` into the input found by the `locator`.

           :param locator: An instance of :class:`XPath` or a string containing an XPath expression.
           :param text: The text to be typed.
           :keyword trigger_blur: If False, don't trigger the blur event on the input after typing (by default blur is triggered).
           :keyword wait_for_ajax: If False, don't wait for ajax to finish before continuing (default is to wait).

           .. versionchanged:: 5.0
              Removed wait kwarg, since we don't ever need to wait_for_page_to_load after typing into an input
              Added trigger_blur to trigger possible onchange events automatically after typing.
              Added keyword wait_for_ajax
        """
        self.wait_for_element_interactable(locator)
        el = self.find_element(locator)
        if el.get_attribute('type') != 'file':
            el.send_keys(Keys.CONTROL+'a') # To clear() the element without triggering extra onchange events
            if not text:
                el.send_keys(Keys.BACKSPACE)
        el.send_keys(text)
        if trigger_blur:
            self.web_driver.execute_script('if ( "undefined" !== typeof jQuery) { jQuery(arguments[0]).blur().focus(); };', el)
        if wait_for_ajax:
            self.wait_for(self.is_ajax_finished)

    def type_focussed(self, keys):
        """Type the keys wherever the focus is.

           :param keys: Keys to send

           ..versionadded:: 5.0
        """

        actions = ActionChains(self.web_driver)
        actions.send_keys(keys)
        actions.perform()

    def select(self, locator, label_to_choose, wait_for_ajax=True):
        """Finds the select element indicated by `locator` and selects one of its options.

           :param locator: An instance of :class:`XPath` or a string containing an XPath expression.
           :param label_to_choose: The label of the option that should be selected.
           :keyword wait_for_ajax: If False, don't wait for ajax to finish before continuing (default is to wait).

            .. versionchanged:: 5.0
               Added keyword wait_for_ajax
        """
        self.select_many(locator, [label_to_choose], wait_for_ajax=wait_for_ajax)

    def select_many(self, locator, labels_to_choose, wait_for_ajax=True):
        """Finds the select element indicated by `locator` and selects some of its options.

           :param locator: An instance of :class:`XPath` or a string containing an XPath expression.
           :param labels_to_choose: A list of the labels of the options that should be selected.
           :keyword wait_for_ajax: If False, don't wait for ajax to finish before continuing (default is to wait).

           .. versionchanged:: 5.0
              Added keyword wait_for_ajax
        """
        self.wait_for_element_interactable(locator)
        el = self.find_element(locator)
        select = Select(el)
        for label_to_choose in labels_to_choose:
            select.select_by_visible_text(label_to_choose)
        if wait_for_ajax:
            self.wait_for(self.is_ajax_finished)

    def select_none(self, locator, wait_for_ajax=True):
        """Finds the select element indicated by `locator` and deselects all options.

           :param locator: An instance of :class:`XPath` or a string containing an XPath expression.
           :param label_to_choose: The label of the option that should be selected.
           :keyword wait_for_ajax: If False, don't wait for ajax to finish before continuing (default is to wait).

           .. versionchanged:: 5.0
              Added keyword wait_for_ajax
        """
        self.wait_for_element_interactable(locator)
        el = self.find_element(locator)
        select = Select(el)
        select.deselect_all()
        if wait_for_ajax:
            self.wait_for(self.is_ajax_finished)

    def mouse_over(self, locator):
        """Moves the mouse pointer over the element found by the `locator`.

           :param locator: An instance of :class:`XPath` or a string containing an XPath expression.
        """
        xpath = str(locator)
        self.wait_for_element_present(locator)
        el = self.find_element(xpath)
        actions = ActionChains(self.web_driver)
        actions.move_to_element(el)
        actions.perform()

    def is_on_top(self, locator):
        """Answers whether the located element is topmost at its location in terms of z-index.

           :param locator: An instance of :class:`XPath` or a string containing an XPath expression.

           ..versionadded:: 5.0

        """
        el = self.find_element(locator, wait=False)
        return self.web_driver.execute_script('''
            var element = arguments[0];
            var boundingRectangle = element.getBoundingClientRect();
            var center_x = boundingRectangle.left + (boundingRectangle.width / 2);
            var center_y = boundingRectangle.top + (boundingRectangle.height / 2);
            return document.elementFromPoint(center_x, center_y) === element;
        ''', el)

    def focus_on(self, locator):
        """Puts the tab-focus at the element found by the `locator`.

           :param locator: An instance of :class:`XPath` or a string containing an XPath expression.

           ..versionadded:: 3.2

        """
        xpath = str(locator)
        self.wait_for_element_present(locator)
        el = self.find_element(xpath)
        return self.web_driver.execute_script('arguments[0].focus();', el)

    def is_focus_on(self, locator):
        """Answers whether the tab-focus is on the element found by the `locator`.

           :param locator: An instance of :class:`XPath` or a string containing an XPath expression.

           ..versionadded:: 5.0

        """
        el = self.find_element(locator, wait=False)
        active_element = self.web_driver.switch_to.active_element
        #self.web_driver.switch_to.default_content #restore the focus
        return el == active_element

    @property
    def current_url(self):
        """Returns the :class:`reahl.web.fw.Url` of the current location."""
        return Url(self.web_driver.current_url)

    def go_back(self):
        """GETs the previous location (like the back button on a browser).
        """
        self.web_driver.back()
        self.wait_for_page_to_load()

    def refresh(self):
        """GETs the current location again (like the refresh button on a browser).
        """
        self.web_driver.refresh()

    def get_fragment(self):
        """Returns the fragment part (the bit after the #) on the current URL.

        .. versionadded:: 5.0
        """
        return self.execute_script('return window.location.hash')

    def set_fragment(self, fragment):
        """Changes only the fragment part (the bit after the #) on the current URL.

        .. versionadded:: 5.0
        """
        self.execute_script('return (window.location.hash="%s")' % fragment)

    def get_attribute(self, locator, attribute_name):
        """Returns the value of the HTML attribute of the element found by `locator`.

           :param locator: An instance of :class:`XPath` or a string containing an XPath expression.
           :param attribute_name: The name of the attribute to return.
        """
        el = self.find_element(locator, wait=False)
        return el.get_attribute(attribute_name)

    def get_value(self, locator):
        """Returns the value of the input indicated by `locator`.

           :param locator: An instance of :class:`XPath` or a string containing an XPath expression.
        """
        element = self.find_element(locator, wait=False)
        try:
            input_type = element.get_attribute('type')
        except:
            input_type = None
        assert input_type not in ['checkbox', 'radio'], 'You should rather use is_selected method for checkboxes and radio buttons'

        return self.get_attribute(locator, 'value')

    def execute_script(self, script, *arguments):
        """Executes JavaScript in the browser.

           :param script: A string containing the body of a JavaScript function to be executed.
           :param arguments: Variable positional args passed into the function as an array named `arguments`.
        """
        return self.web_driver.execute_script(script, *arguments)

    def switch_styling(self, javascript=True):
        """Switches styling for javascript enabled or javascript disabled.

           .. versionadded:: 3.2
        """
        if javascript:
            script = '''switchJSStyle(document, "js", "no-js"); switchJSStyle(document, "no-js", "js")'''
        else:
            script = '''switchJSStyle(document, "no-js", "js"); switchJSStyle(document, "js", "no-js")'''
        self.execute_script(script)

    def get_text(self, locator):
        """Returns the contents of the element found by `locator`, as plain text.

           :param locator: An instance of :class:`XPath` or a string containing an XPath expression.
        """
        return self.find_element(locator, wait=False).text

    def is_image_shown(self, locator):
        """Answers whether the located image is available from the server (ie, whether the src attribute 
           of an img element is accessible).

           :param locator: An instance of :class:`XPath` or a string containing an XPath expression.
        """
        if not self.is_element_present(locator):
            return False
        src = self.get_attribute(locator,'src')
        location = self.current_url
        location.path = urllib.parse.urljoin(location.path, src)
        self.open(str(location))
        self.go_back()
        return True

    def is_editable(self, locator):
        """Answers whether the element found by `locator` can be edited by a user.

           :param locator: An instance of :class:`XPath` or a string containing an XPath expression.
        """
        return self.find_element(locator, wait=False).is_enabled()

    def is_active(self, locator):
        """Answers whether the <a> element found by `locator` is currently clickable.

           :param locator: An instance of :class:`XPath` or a string containing an XPath expression.
        """
        return self.get_attribute(locator, 'href') is not None

    def is_selected(self, locator):
        """Answers whether the CheckBoxInput or RadionButton element found by `locator` is currently checked.

           :param locator: An instance of :class:`XPath` or a string containing an XPath expression.

           .. versionchanged:: 5.0
              Renamed from is_checked() to is_selected()
        """
        return self.get_attribute(locator, 'checked') is not None

    def set_selected(self, locator, wait_for_ajax=True):
        """Ensures the CheckBoxInput or RadioButton element found by `locator` is currently checked.

           :param locator: An instance of :class:`XPath` or a string containing an XPath expression.
           :keyword wait_for_ajax: If False, don't wait for ajax to finish before continuing (default is to wait).

           .. versionchanged:: 5.0
              Changed to break is locator is already checked.
              Added keyword wait_for_ajax.
              Renamed from check() to set_selected()
        """
        self.wait_for_element_enabled(locator) # Cant wait for interactable, since it may be display=none
        assert not self.is_selected(locator)
        self.click(self.checkbox_clickable_element(locator), wait_for_ajax=wait_for_ajax)

    def set_deselected(self, locator, wait_for_ajax=True):
        """Ensures the CheckBoxInput or RadioButton element found by `locator` is currently **not** checked.

           :param locator: An instance of :class:`XPath` or a string containing an XPath expression.
           :keyword wait_for_ajax: If False, don't wait for ajax to finish before continuing (default is to wait).

           .. versionchanged:: 5.0
              Changed to break is locator is already unchecked.
              Added keyword wait_for_ajax
              Renamed from check() to set_deselected()
        """
        self.wait_for_element_enabled(locator) # Cant wait for interactable, since it may be display=none
        assert self.is_selected(locator)
        self.click(self.checkbox_clickable_element(locator), wait_for_ajax=wait_for_ajax)

    def checkbox_clickable_element(self, locator):
        if not self.is_visible(locator):
            #it may be that the input type=checkbox may not be visible and represented by another visual element
            #as my be in the case of for example with bootstrap .custom-checkbox.
            #We simply click on the label, which checks the checkbox too.

            locators = [XPath.label()['@for=%s/@id' % xpath] for xpath in locator.xpaths]
            locators += [XPath('%s/parent::label' % xpath) for xpath in locator.xpaths]
            return XPath(*[locator.xpath for locator in locators])
        return locator

    def create_cookie(self, cookie_dict):
        """Creates a cookie from the given `cookie_dict`.

           :param cookie_dict: A dictionary with two required keys: 'name' and 'value'. The values of these\
                               keys are the name of the cookie and its value, respectively.\
                               The keys  'path', 'domain', 'secure', 'expiry' can also be set to values.\
                               These have the respective meanings as defined in `RFC6265 <http://tools.ietf.org/html/rfc6265#section-5.2>`_.
        """
        self.web_driver.delete_cookie(cookie_dict['name'])
        self.web_driver.add_cookie(cookie_dict)

    def delete_all_cookies(self):
        """Removes all cookies fomr the browser."""
        self.web_driver.delete_all_cookies()

    def get_html_for(self, locator):
        """Returns the HTML of the element (including its own tags) targeted by the given `locator`

           :param locator: An instance of :class:`XPath` or a string containing an XPath expression.
        """
        el = self.find_element(locator, wait=False)
        return self.web_driver.execute_script('return arguments[0].outerHTML', el)

    def get_inner_html_for(self, locator):
        """Returns the HTML of the children of the element targeted by the given `locator` (excluding the 
           element's own tags).

           :param locator: An instance of :class:`XPath` or a string containing an XPath expression.
        """
        el = self.find_element(locator, wait=False)
        return self.web_driver.execute_script('return arguments[0].innerHTML', el)

    def get_xpath_count(self, locator):
        """Answers the number of elements matching `locator`.

           :param locator: An instance of :class:`XPath` or a string containing an XPath expression.
        """
        return len(self.web_driver.find_elements_by_xpath(str(locator)))

    def capture_cropped_screenshot(self, output_file, background='White'):
        """Takes a screenshot of the current page, and writes it to `output_file`. The image is cropped
           to contain only the parts containing something other than the background color.

           :param output_file: The name of the file to which to write the screenshot.
           :keyword background: The color to use as background color when cropping.
        """
        self.web_driver.get_screenshot_as_file(output_file)

        try:
            from PIL import Image, ImageChops
            im = Image.open(output_file)
            bg = Image.new(im.mode, im.size, background)
            diff = ImageChops.difference(im, bg)
            bbox = diff.getbbox()

            cropped = im.crop(bbox)
            cropped.save(output_file)
        except ImportError:
            logging.warning('PILlow is not available, unable to crop screenshots')

    def press_keys(self, keys, locator=None):
        el = self.find_element(locator) if locator else self.web_driver.switch_to.active_element
        el.send_keys(keys)

    def press_tab(self, shift=False):
        """Simulates the user pressing the tab key on element that is currently focussed.

        .. versionchanged:: 4.0
           Changed to operate on the currently focused element.
        .. versionchanged:: 5.0
           Added shift to be able to tab backwards
        """
        self.press_keys((Keys.SHIFT+Keys.TAB) if shift else Keys.TAB)

    def press_arrow(self, direction):
        """Simulates the user pressing arrow key on the element that has focus.

           :param direction: Either 'up', 'down', 'left', 'right'

           .. versionadded:: 5.0

        """
        direction_key = {'up': Keys.ARROW_UP, 'down': Keys.ARROW_DOWN, 'left': Keys.ARROW_LEFT, 'right': Keys.ARROW_RIGHT}
        self.press_keys(direction_key[direction])

    @property
    def title(self):
        """Returns the title of the current location."""
        return self.web_driver.title

    @contextlib.contextmanager
    def no_page_load_expected(self):
        """Returns a context manager that would raise an exception should the current page be reloaded
           while code executes within the context managed by this context manager. Useful for testing
           JavaScript code that should change a page without refreshing it.
        """
        with self.no_load_expected_for('html'):
            yield

    @contextlib.contextmanager
    def no_load_expected_for(self, jquery_selector):
        """Returns a context manager that would raise an exception should the element indicated
           by the given jquery selector be reloaded/replaced during execution of its context.
           Useful for testing JavaScript code that should change an element without replacing it.
        """
        with self.load_expected_for(jquery_selector, False):
            yield

    @contextlib.contextmanager
    def load_expected_for(self, jquery_selector, refresh_expected):
        """Returns a context manager that would raise an exception should the element indicated
           by the given jquery selector be reloaded/replaced or not during execution of its context.
           Useful for testing JavaScript code that should change an element without replacing it.
           If refresh_expected is True, the exception is raised when the element is NOT refreshed.
        """
        escaped_jquery_selector = json.dumps(jquery_selector)[1:-1]
        self.web_driver.execute_script('$("%s").addClass("load_flag")' % escaped_jquery_selector)
        try:
            yield
        finally:
            self.wait_for_page_to_load()
            new_element_loaded = not self.web_driver.execute_script('return $("%s").hasClass("load_flag")' % escaped_jquery_selector)
            if bool(new_element_loaded) is not refresh_expected:
                raise UnexpectedLoadOf(jquery_selector)
            if not new_element_loaded:
                self.web_driver.execute_script('$("%s").removeClass("load_flag")' % escaped_jquery_selector)

    @contextlib.contextmanager
    def refresh_expected_for(self, jquery_selector, refresh_expected):
        """Returns a context manager that would raise an exception should the element indicated
           by the given jquery selector be reloaded/replaced or not during execution of its context.
           Useful for testing JavaScript code that should change an element without replacing it.
           If refresh_expected is True, the exception is raised when the element is NOT refreshed.
        """
        def escaped(javascript):
            return json.dumps(javascript)[1:-1]
        escaped_jquery_selector = escaped(jquery_selector)
        escaped_load_flag_selector = escaped('p[class*="load_flag"]')
        self.web_driver.execute_script('$("%s").append("%s")' % (escaped_jquery_selector, escaped('<p class="load_flag">temporarily added to check refreshing</p>')))
        try:
            yield
        finally:
            self.wait_for_page_to_load()
<<<<<<< HEAD
            new_element_loaded = not self.web_driver.execute_script('''return $('%s').find('%s')''' % (escaped_jquery_selector, escaped_load_flag_selector))
=======
            new_element_loaded = not self.web_driver.execute_script('''return $('%s').find('%s').length > 0''' % (escaped_jquery_selector, escaped_load_flag_selector)) 
>>>>>>> 5944a405
            if bool(new_element_loaded) is not refresh_expected:
                raise UnexpectedLoadOf(jquery_selector)
            if not new_element_loaded:
                self.web_driver.execute_script('''$('%s').find('%s').remove()''' % (escaped_jquery_selector, escaped_load_flag_selector))

    @contextlib.contextmanager
    def new_tab_closed(self):
        """ Returns a context manager that ensures selenium stays on the current tab while another is temporarily opened.
        """
        current_tab = self.web_driver.current_window_handle
        tabs_before = [w for w in self.web_driver.window_handles if w != current_tab]

        try:
            yield

            tabs_after = [w for w in self.web_driver.window_handles if w != current_tab]
            new_tabs = [w for w in tabs_after if w not in tabs_before]
            assert len(new_tabs) == 1

        finally:
            new_tab = new_tabs[0]
            self.web_driver.switch_to.window(new_tab)
            self.web_driver.close()
            self.web_driver.switch_to.window(current_tab)

    @contextlib.contextmanager
    def switch_to_new_tab_closed(self):
        """ Returns a context manager that ensures selenium switches to the new tab, and closed afterwards.

           .. versionadded:: 5.0

        """
        original_tab = self.web_driver.current_window_handle
        new_tabs = [h for h in self.web_driver.window_handles if h != original_tab]
        assert len(new_tabs) == 1
        self.web_driver.switch_to.window(new_tabs[0])

        try:
            yield

        finally:
            self.web_driver.close()
            self.web_driver.switch_to.window(original_tab)
<|MERGE_RESOLUTION|>--- conflicted
+++ resolved
@@ -1457,11 +1457,7 @@
             yield
         finally:
             self.wait_for_page_to_load()
-<<<<<<< HEAD
-            new_element_loaded = not self.web_driver.execute_script('''return $('%s').find('%s')''' % (escaped_jquery_selector, escaped_load_flag_selector))
-=======
             new_element_loaded = not self.web_driver.execute_script('''return $('%s').find('%s').length > 0''' % (escaped_jquery_selector, escaped_load_flag_selector)) 
->>>>>>> 5944a405
             if bool(new_element_loaded) is not refresh_expected:
                 raise UnexpectedLoadOf(jquery_selector)
             if not new_element_loaded:
