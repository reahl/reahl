# Copyright 2013, 2014 Reahl Software Services (Pty) Ltd. All rights reserved.
#-*- encoding: utf-8 -*-
#
#    This file is part of Reahl.
#
#    Reahl is free software: you can redistribute it and/or modify
#    it under the terms of the GNU Affero General Public License as
#    published by the Free Software Foundation; version 3 of the License.
#
#    This program is distributed in the hope that it will be useful,
#    but WITHOUT ANY WARRANTY; without even the implied warranty of
#    MERCHANTABILITY or FITNESS FOR A PARTICULAR PURPOSE.  See the
#    GNU Affero General Public License for more details.
#
#    You should have received a copy of the GNU Affero General Public License
#    along with this program.  If not, see <http://www.gnu.org/licenses/>.

from __future__ import print_function, unicode_literals, absolute_import, division

import six
import io
import time
import contextlib
from six.moves.urllib import parse as urllib_parse
import logging
from six.moves.http_cookiejar import Cookie

from webtest import TestApp
from lxml import html
from selenium.webdriver.support.ui import WebDriverWait
from selenium.webdriver.common.keys import Keys
from selenium.webdriver.common.action_chains import ActionChains

from reahl.component.py3compat import ascii_as_bytes_or_str
from reahl.web.fw import Url


# See: https://bitbucket.org/ianb/webtest/issue/45/html5-form-associated-inputs-break-webtest
from webtest.forms import Field, Form
def patch(cls):
    if hasattr(cls, '__orig__init__'):
        return
    cls.__orig__init__ = cls.__init__
    def patched_init(self, form_, *args, **kwargs):
        form = kwargs.pop('form', None)
        cls.__orig__init__(self, form_, *args, **kwargs)
        if form:
            self.attrs['form'] = form
    cls.__init__ = patched_init

def patch_Field():
    patch(Form.FieldClass)
    for k, v in list(Field.classes.items()):
        patch(v)


class BasicBrowser(object):
    def save_source(self, filename):
        with io.open(filename, 'w') as output:
            for line in html.tostring(self.lxml_html, pretty_print=True, encoding='unicode').split('\n'): 
                output.write(line+'\n')

    def view_source(self):
        for line in html.tostring(self.lxml_html, pretty_print=True, encoding='unicode').split('\n'): 
            print(line)
            
    def save_source(self, filename):
        with io.open(filename, 'w') as html_file:
            html_file.write(self.raw_html)
            
    def get_html_for(self, locator):
        xpath = six.text_type(locator)
        return html.tostring(self.lxml_html.xpath(xpath)[0], encoding='unicode')
        
    def is_element_present(self, locator):
        xpath = six.text_type(locator)
        return len(self.lxml_html.xpath(xpath)) == 1 

    @property
    def lxml_html(self):
        if self.raw_html:
            return html.fromstring(self.raw_html)
        time.sleep(0.5) #xxxxx
        if self.raw_html:
            return html.fromstring(self.raw_html)
        return None


class WidgetTester(BasicBrowser):
    """A WidgetTester is used to render the contents of a :class:`reahl.web.fw.Widget` instance.
    
       :param widget: The Widget instance to be tested.
    """
    def __init__(self, widget):
        self.widget = widget
        
    @property
    def raw_html(self):
        """The HTML rendered by the Widget."""
        return self.render_html()

    def render_html(self):
        """Returns the HTML rendered by the Widget."""
        return self.widget.render()
    
    def render_html_tree(self):
        """Returns an `lxml tree <http://lxml.de/>`_ of HTML elements rendered by the Widget."""
        return html.fromstring(self.render_html())
        
    def render_js(self):
        """Returns the JavaScript that would be rendered for the Widget in the page header."""
        return ' '.join(self.widget.get_js())

    
class Browser(BasicBrowser):
    """A Browser that can be used to test a WSGI application in the current thread, without the need for a separate
       web server. This class implements methods matching the actions a user would perform using a browser.
       
       :param wsgi_app: The application instance under test.
    """
    def __init__(self, wsgi_app):
        self.testapp = TestApp(wsgi_app)
        self.last_response = None
        self.history = []

    def open(self, url_string, follow_redirects=True, **kwargs):
        """GETs the URL in `url_string`.
    
           :param url_string: A string containing the URL to be opened.
           :keyword follow_redirects: If False, this method acts as a simple GET request. If True (the default),
                                      the method hebaves like a browser would, by opening redirect responses.
           :keyword relative: Set to True to indicate that `url_string` contains a path relative to the current location.
       
           Other keyword arguments are passed directly on to 
           `WebTest.get <http://webtest.readthedocs.org/en/latest/api.html#webtest.app.TestApp.get>`_.
        """
        if self.last_response:
            self.history.append(self.last_response.request.url)
        relative = not url_string.startswith('/')
        if relative:
            url_string = self.get_full_path(url_string)
        self.last_response = self.testapp.get(url_string, **kwargs)
        if follow_redirects:
            self.follow_response()

    def go_back(self):
        """GETs the previous location (like the back button on a browser).
        """
        previous = self.history.pop()
        self.open(previous)

    def refresh(self):
        """GETs the current location again (like the refresh button on a browser).
        """
        self.open(self.last_request.url)

    def follow_response(self):
        """Assuming the last response received was a redirect, follows that response
          (and other redirect responses that may be received in the process until
          a response is received which is not a redirect.
        """
        counter = 0
        while self.status >= 300 and self.status < 400:
             self.last_response = self.last_response.follow()
             counter += 1
             assert counter <= 10, 'HTTP Redirect loop detected.'

    def post(self, url_string, form_values, **kwargs):
        """POSTs the given form values to the url given.
        
           :param url_string: A string containing the URL to be posted to.
           :param form_values: A dictionary containing form data in its key/value pairs.

           Other keyword arguments are passed directly on to 
           `WebTest.post <http://webtest.readthedocs.org/en/latest/api.html#webtest.app.TestApp.post>`_.
        """
        self.last_response = self.testapp.post((ascii_as_bytes_or_str(url_string)), form_values, **kwargs)

    def relative(self, url_string):
        url_bits = urllib_parse.urlparse(url_string)
        return urllib_parse.urlunparse(('', '', url_bits.path, url_bits.params, url_bits.query, url_bits.fragment))
            
    def xpath(self, xpath):
        """Returns the `lmxl Element <http://lxml.de/>`_ found by the given `xpath`."""
        return self.lxml_html.xpath(xpath)

    @property
    def raw_html(self):
        """Returns the HTML for the current location unchanged."""
        return self.last_response.unicode_body

    @property
    def status(self):
        """Returns the HTTP status code for the last response."""
        return int(self.last_response.status.split(' ')[0])

    @property
    def title(self):
        """Returns the title of the current location."""
        titles = self.xpath('/html/head/title')
        assert len(titles) > 0, 'Error: no title element found'
        return titles[0].text

    @property
    def last_request(self):
        """Returns the last request."""
        return self.last_response.request
    
    @property
    def location_path(self):
        """Returns the current location url path."""
        return self.last_response.request.path

    @property
    def location_scheme(self):
        """Returns the the last request scheme(HTTP/HTTPS)."""
        return self.last_response.request.scheme

    @property
    def location_query_string(self):
        """Returns the current query string."""
        return self.last_response.request.query_string

    def get_form_for(self, locator):
        """Return the form for the given `locator`.

           :param locator: An instance of :class:`XPath` or a string containing an XPath expression.
        """
        xpath = six.text_type(locator)
        form_element = self.xpath('//form[@id=%s/@form]' % xpath)[0]
        patch_Field()
        return self.last_response.forms[form_element.attrib['id']]

    def get_html_for(self, locator):
        """Returns the HTML of the element (including its own tags) targeted by the given `locator`
        
           :param locator: An instance of :class:`XPath` or a string containing an XPath expression.
        """
        xpath = six.text_type(locator)
        element = self.xpath(xpath)[0]
        return html.tostring(element, encoding='unicode')

    def get_inner_html_for(self, locator):
        """Returns the HTML of the children of the element targeted by the given `locator` (excluding the 
           element's own tags).
        
           :param locator: An instance of :class:`XPath` or a string containing an XPath expression.
        """
        xpath = six.text_type(locator)
        element = self.xpath(xpath)[0]
<<<<<<< HEAD
        return ''.join(html.tostring(child, encoding='unicode')
                         for child in element.getchildren())
=======
        return ''.join(html.tostring(child, encoding='unicode') for child in element.getchildren())
>>>>>>> dad44876

    def type(self, locator, text):
        """Types the text in `text` into the input found by the `locator`.
        
           :param locator: An instance of :class:`XPath` or a string containing an XPath expression.
           :param text: The text to be typed.
        """
        xpath = six.text_type(locator)
        inputs = self.xpath(xpath) 
        assert len(inputs) == 1
        form = self.get_form_for(xpath)
        form.fields[inputs[0].name][0].value = text

    def click(self, locator, **kwargs):
        """Clicks on the element found by `locator`.

           :param locator: An instance of :class:`XPath` or a string containing an XPath expression.
           
           Other keyword arguments are passed directly on to 
           `Form.submit <http://webtest.readthedocs.org/en/latest/api.html#webtest.forms.Form.submit>`_.
        """
        xpath = six.text_type(locator)
        buttons = self.xpath(xpath)
        assert len(buttons) == 1, 'Could not find one (and only one) button for %s' % locator
        button = buttons[0]
        if button.tag == 'input' and button.attrib['type'] == 'submit':
            button_name = self.xpath(xpath)[0].name
            form = self.get_form_for(xpath)
            form.action = ascii_as_bytes_or_str(self.relative(form.action))
            self.last_response = form.submit(button_name, **kwargs)
            self.follow_response()
        elif button.tag == 'a':
            self.open(button.attrib['href'], **kwargs)
        elif button.tag == 'input' and button.type == 'checkbox':
            form = self.get_form_for(xpath)
            [checkbox] = form.fields[button.name]
            checkbox.value = 'on' if not checkbox.value else None
        else:    
            raise AssertionError('This browser can only click on buttons, a elements, or checkboxes')

    def select(self, locator, label_to_choose):
        """Finds the select element indicated by `locator` and selects one of its options.

           :param locator: An instance of :class:`XPath` or a string containing an XPath expression.
           :param label_to_choose: The label of the option that should be selected.
        """
        xpath = six.text_type(locator)
        select = self.xpath(xpath)
        assert len(select) == 1, 'Could not find one (and only one) element for %s' % locator
        select = select[0]
        assert select.tag == 'select', 'Expected %s to find a select tag' % locator

        form = self.get_form_for(xpath)
        
        for option in select.findall('option'):
            if option.text == label_to_choose:
                form[select.attrib['name']] = list(option.values())[0]
                return
        raise AssertionError('Option %s not found' % label_to_choose)
   
    def get_value(self, locator):
        """Returns the value of the input indicated by `locator`.

           :param locator: An instance of :class:`XPath` or a string containing an XPath expression.
        """
        xpath = six.text_type(locator)
        inputs = self.xpath(xpath)
        assert len(inputs) == 1
        form = self.get_form_for(xpath)
        return form.fields[inputs[0].name][0].value
         
    def get_full_path(self, relative_path):
        return urllib_parse.urljoin(self.location_path, relative_path)

    def is_image_shown(self, locator):
        """Answers whether the located image is available from the server (ie, whether the src attribute 
           of an img element is accessible).

           :param locator: An instance of :class:`XPath` or a string containing an XPath expression.
        """
        xpath = six.text_type(locator)
        try:
            img_src = self.lxml_html.xpath(xpath)[0].attrib['src']
            self.open(img_src)
            self.go_back()
        except:
            return False
        return True

    def create_cookie(self, cookie_dict):
        """Creates a cookie from the given `cookie_dict`.

           :param cookie_dict: A dictionary with two keys: 'name' and 'value'. The values of these\
                               keys are the name of the cookie and its value, respectively.
                               The keys  'path', 'domain', 'secure', 'expiry' can also be set to values.\
                               These have the respective meanings as defined in `RFC6265 <http://tools.ietf.org/html/rfc6265#section-5.2>`
        """
        name = ascii_as_bytes_or_str(cookie_dict['name'])
        value = ascii_as_bytes_or_str(cookie_dict['value'])
        path = ascii_as_bytes_or_str(cookie_dict.get('path', ''))
        path_set = path != ''
        domain = ascii_as_bytes_or_str(cookie_dict.get('domain', ''))
        domain_set = domain != ''
        secure = cookie_dict.get('secure', False)
        expires = cookie_dict.get('expiry', None)
        cookie = Cookie(0, name, value, None, False, domain, domain_set, None, path, path_set,
                        secure, expires, None, None, None, None)
        self.testapp.cookiejar.set_cookie(cookie)

    def is_element_enabled(self, locator):
        """Answers whether the located element is reactive to user commands or not. For <a> elements,
           this means that they have an href attribute, for inputs it means that they are not disabled.

           :param locator: An instance of :class:`XPath` or a string containing an XPath expression.
        """
        xpath = six.text_type(locator)
        [element] = self.xpath(xpath)
        if element.tag == 'a':
            return 'href' in element.attrib
        if element.tag == 'input':
            return 'disabled' not in element.attrib
        assert None, 'Not yet implemented'



class XPath(object):
    """An object representing an XPath expression for locating a particular element on a web page.
       A programmer is not supposed to instantiate an XPath directly. Use one of the descriptive
       class methods to instantiate an XPath instance.

       An XPath expression in a string is returned when an XPath object is cast to six.text_type.
    """
    def __init__(self, xpath):
        self.xpath = xpath
        
    def __str__(self):
        return self.xpath

    @classmethod
    def label_with_text(cls, text):
        """Returns an XPath to find an HTML <label> containing the text in `text`."""
        return cls('//label[text()="%s"]' % text)

    @classmethod
    def heading_with_text(cls, level, text):
        """Returns an XPath to find an HTML <h> of level `level` containing the text in `text`."""
        return cls('//h%s[text()="%s"]' % (level, text))

    @classmethod
    def caption_with_text(cls, text):
        """Returns an XPath to find an HTML <caption> matching the text in `text`."""
        return cls('//caption[text()="%s"]' % (text))

    @classmethod
    def table_with_summary(cls, text):
        """Returns an XPath to find an HTML <table summary='...'> matching the text in `text` in its summary attribute value."""
        return cls('//table[@summary="%s"]' % (text))

    @classmethod
    def table_cell_with_text(cls, text):
        """Returns an XPath to find an HTML <tr> that contains a <td> / cell with text matching the text in `text`"""
        return cls('//tr/td[normalize-space(text())="%s"]' % (text))

    @classmethod
    def checkbox_in_table_row(cls, nth):
        """Returns an XPath to find an HTML <tr> that contains a <td> / cell with text matching the text in `text`"""
        return cls('(//tr/td/input[@type="checkbox"])[%s]' % nth)

    @classmethod
    def link_with_text(cls, text, nth=1):
        """Returns an XPath to find an HTML <a> containing the text in `text`."""
        return cls('(//a[normalize-space(text())=normalize-space("%s")])[%s]' % (text, nth))

    @classmethod
    def link_starting_with_text(cls, text):
        """Returns an XPath to find an HTML <a> containing text that starts with the contents of `text`."""
        return cls('//a[starts-with(text(), "%s")]' % text)

    @classmethod
    def paragraph_containing(cls, text):
        """Returns an XPath to find an HTML <p> that contains the text in `text`."""
        return cls('//p[contains(text(), "%s")]' % text)

    @classmethod
    def input_labelled(cls, label):
        """Returns an XPath to find an HTML <input> referred to by a <label> that contains the text in `label`."""
        return cls('//input[@name=//label[normalize-space(text())=normalize-space("%s")]/@for]' % label)

    @classmethod
    def select_labelled(cls, label):
        """Returns an XPath to find an HTML <select> referred to by a <label> that contains the text in `label`."""
        return cls('//select[@name=//label[normalize-space(text())=normalize-space("%s")]/@for]' % label)

    @classmethod
    def input_of_type(cls, input_type):
        """Returns an XPath to find an HTML <input> with type attribute `input_type`."""
        return '//input[@type="%s"]' % input_type

    @classmethod
    def inputgroup_labelled(cls, label):
        """Returns an XPath to find an InputGroup with label text `label`."""
        return cls('//fieldset[label[normalize-space(text())=normalize-space("%s")]]' % label)

    @classmethod
    def button_labelled(cls, label, **arguments):
        """Returns an XPath to find an ButtonInput whose visible label is the text in `label`.

           When extra keyword arguments are sent to this method, each one is interpreted as the name (kwarg name)
           and value (kwarg value) of an Event argument which this ButtonInput instance should match.
        """
        arguments = arguments or {}
        if arguments:
            encoded_arguments = '?'+urllib_parse.urlencode(arguments)
            argument_selector = '[substring(@name, string-length(@name)-string-length("%s")+1) = "%s"]' % (encoded_arguments, encoded_arguments)
        else:
            argument_selector = ''
        value_selector = '[normalize-space(@value)=normalize-space("%s")]'  % label
        return cls('//input%s%s' % (argument_selector, value_selector))

    @classmethod
    def error_label_containing(cls, text):
        """Returns an XPath to find an ErrorLabel containing the text in `text`."""
        return cls('//label[@class="error" and contains(text(),"%s")]' % text)


class UnexpectedPageLoad(Exception):
    pass


class DriverBrowser(BasicBrowser):
    """A Browser implemented by a supplied Selenium WebDriver instance, but with interface matching (or similar to)
       :class:`Browser`.

       :param web_driver: The WebDriver instance to be wrapped by this DriverBrowser.
       :keyword host: The hostname of the machine used by default for URLs.
       :keyword port: The port used by default for URLs.
       :keyword scheme: The URL scheme used by default for URLs.
    """
    def __init__(self, web_driver, host='localhost', port=8000, scheme='http'):
        self.web_driver = web_driver
        self.default_host = host
        self.default_scheme = scheme
        self.default_port = port

    @property
    def raw_html(self):
        """Returns the HTML for the current location unchanged."""
        return self.web_driver.page_source

    def find_element(self, locator):
        """Returns the (WebDriver) element found by `locator`. If not found, the method will keep waiting until 2 seconds
           have passed before it will report not finding an element. This timeout mechanism makes it possible to call find_element
           for elements that will be created via JavaScript, and may need some time before they appear.

           :param locator: An instance of :class:`XPath` or a string containing an XPath expression.
        """
        xpath = six.text_type(locator)
        return WebDriverWait(self.web_driver, 2).until(lambda d: d.find_element_by_xpath(xpath), 'waited for %s' % xpath)

    def is_element_enabled(self, locator):
        """Answers whether the element found by `locator` is responsive to user activity or not.

           :param locator: An instance of :class:`XPath` or a string containing an XPath expression.
        """
        xpath = six.text_type(locator)
        el = self.web_driver.find_element_by_xpath(xpath)
        if el and el.is_enabled():
            return el
        return False
    
    def wait_for_element_enabled(self, locator):
        """Waits until the the element found by `locator` is present and becomes responsive to user activity.

           :param locator: An instance of :class:`XPath` or a string containing an XPath expression.
        """
        return self.wait_for(self.is_element_enabled, locator)

    def is_interactable(self, locator):
        """Answers whether the element found by `locator` is actually being displayed by the browser as well as
           responsive to user activity.

           :param locator: An instance of :class:`XPath` or a string containing an XPath expression.
        """
        xpath = six.text_type(locator)
        el = self.web_driver.find_element_by_xpath(xpath)
        if el and el.is_displayed() and el.is_enabled():
            return el
        return False

    def wait_for_element_interactable(self, locator):
        """Waits until the element found by `locator` is being displayed by the browser as well as
           responsive to user activity.

           :param locator: An instance of :class:`XPath` or a string containing an XPath expression.
        """
        self.wait_for(self.is_interactable, locator)

    def is_visible(self, locator):
        """Answers whether the element found by `locator` is being displayed by the browser.

           :param locator: An instance of :class:`XPath` or a string containing an XPath expression.
        """
        xpath = six.text_type(locator)
        try:
            el = self.web_driver.find_element_by_xpath(xpath)
        except:
            return False
        if el.is_displayed():
            return el
        return False

    def is_element_value(self, locator, value):
        """Answers whether the element found by `locator` has a value equal to the contents of `value`.

           :param locator: An instance of :class:`XPath` or a string containing an XPath expression.
           :param value: The (text) value to match.
        """
        xpath = six.text_type(locator)
        el = self.web_driver.find_element_by_xpath(xpath)
        if el and el.get_attribute('value') == value:
            return el
        return False
    
    def wait_for(self, condition, *args, **kwargs):
        """Waits until `condition` is satisfied. If `condition` is not satisfied after a timeout period of 2 seconds,
           an exception is raised.

           :param condition: A function, method or other callable which will be called periodically to check\
                             whether a certain condition holds. It should return True if the condition holds,\
                             False otherwise.
           
           Extra positional and keyword arguments to this method are passed on as-is in the calls
           to `condition`.
        """
        def wrapped(driver):
            return condition(*args, **kwargs)
        return WebDriverWait(self.web_driver, 2).until(wrapped)

    def wait_for_not(self, condition, *args, **kwargs):
        """Waits until the given `condition` is **not** satisfied. See :meth:`DriverBrowser.wait_for`."""
        def wrapped(driver):
            return not condition(*args, **kwargs)
        return WebDriverWait(self.web_driver, 2).until(wrapped)

    def wait_for_element_visible(self, locator):
        """Waits for the element found by `locator` to become visible.

           :param locator: An instance of :class:`XPath` or a string containing an XPath expression.
        """
        return self.wait_for(self.is_visible, locator)

    def wait_for_element_not_visible(self, locator):
        """Waits until the element found by `locator` is not visible.

           :param locator: An instance of :class:`XPath` or a string containing an XPath expression.
        """
        return self.wait_for_not(self.is_visible, locator)

    def is_page_loaded(self):
        """Answers whether the current page has finished loading."""
        readyState = self.web_driver.execute_script('return document.readyState;')
        return readyState == 'complete'

    def wait_for_page_to_load(self):
        """Waits for the current page to load."""
        self.wait_for(self.is_page_loaded)
        try:
            # Turn all jquery animations off for testing
            self.web_driver.execute_script('if ( "undefined" !== typeof jQuery) { jQuery.fx.off=true; }; return true;')  
        except:
            pass # Will only work on HTML pages

    def wait_for_element_present(self, locator): 
        """Waits until the element found by `locator` is present on the page (whether visible or not).

           :param locator: An instance of :class:`XPath` or a string containing an XPath expression.
        """
        return self.wait_for(self.is_element_present, locator)

    def wait_for_element_not_present(self, locator): 
        """Waits until the element found by `locator` is not present on the page (whether visible or not).

           :param locator: An instance of :class:`XPath` or a string containing an XPath expression.
        """
        return self.wait_for_not(self.is_element_present, locator)

    def open(self, url_string):
        """GETs the URL in `url_string`.
    
           :param url_string: A string containing the URL to be opened.
        """
        url = Url(url_string)
        if not url.is_network_absolute:
            url.hostname = self.default_host
            url.scheme = self.default_scheme
            url.port = self.default_port
        self.web_driver.get(six.text_type(url))
        self.wait_for_page_to_load()

    def click(self, locator, wait=True):
        """Clicks on the element found by `locator`.

           :param locator: An instance of :class:`XPath` or a string containing an XPath expression.
           :keyword wait: If False, first waits for the element to become interactible (visible and enabled).
        """
        self.wait_for_element_interactable(locator)
        self.find_element(locator).click()
        if wait:
            self.wait_for_page_to_load()

    def type(self, locator, text, wait=True):
        """Types the text in `value` into the input found by the `locator`.
        
           :param locator: An instance of :class:`XPath` or a string containing an XPath expression.
           :param text: The text to be typed.
           :keyword wait: If False, first waits for the element to become interactible (visible and enabled).
        """
        self.wait_for_element_interactable(locator)
        el = self.find_element(locator)
        if el.get_attribute('type') != 'file':
            el.clear()
        el.send_keys(text)
        if wait:
            self.wait_for_page_to_load()

    def mouse_over(self, locator):
        """Moves the mouse pointer over the element found by the `locator`.

           :param locator: An instance of :class:`XPath` or a string containing an XPath expression.
        """
        xpath = six.text_type(locator)
        el = self.find_element(xpath)
        actions = ActionChains(self.web_driver)
        actions.move_to_element(el)
        actions.perform()
        
    @property
    def current_url(self):
        """Returns the :class:`reahl.web.fw.Url` of the current location."""
        return Url(self.web_driver.current_url)

    def go_back(self):
        """GETs the previous location (like the back button on a browser).
        """
        self.web_driver.back()
        self.wait_for_page_to_load()

    def refresh(self):
        """GETs the current location again (like the refresh button on a browser).
        """
        self.web_driver.refresh()

    def get_attribute(self, locator, attribute_name):
        """Returns the value of the HTML attribute of the element found by `locator`.

           :param locator: An instance of :class:`XPath` or a string containing an XPath expression.
           :param attribute_name: The name of the attribute to return.
        """
        return self.find_element(locator).get_attribute(attribute_name)

    def get_value(self, locator): 
        """Returns the value of the input indicated by `locator`.

           :param locator: An instance of :class:`XPath` or a string containing an XPath expression.
        """
        return self.get_attribute(locator, 'value')

    def execute_script(self, script):
        """Executes JavaScript in the browser.

           :param script: A string containing the JavaScript to be executed.
        """
        return self.web_driver.execute_script(script)
        
    def get_text(self, locator):
        """Returns the contents of the element found by `locator`, as plain text.

           :param locator: An instance of :class:`XPath` or a string containing an XPath expression.
        """
        return self.find_element(locator).text

    def is_image_shown(self, locator):
        """Answers whether the located image is available from the server (ie, whether the src attribute 
           of an img element is accessible).

           :param locator: An instance of :class:`XPath` or a string containing an XPath expression.
        """
        if not self.is_element_present(locator):
            return False
        src = self.get_attribute(locator,'src')
        location = self.current_url
        location.path = urllib_parse.urljoin(location.path, src)
        self.open(six.text_type(location))
        self.go_back()
        return True
        
    def is_editable(self, locator):
        """Answers whether the element found by `locator` can be edited by a user.

           :param locator: An instance of :class:`XPath` or a string containing an XPath expression.
        """
        return self.find_element(locator).is_enabled()

    def is_active(self, locator):
        """Answers whether the <a> element found by `locator` is currently clickable.

           :param locator: An instance of :class:`XPath` or a string containing an XPath expression.
        """
        return self.get_attribute(locator, 'href') is not None
    
    def is_checked(self, locator): 
        """Answers whether the CheckBoxInput element found by `locator` is currently checked.

           :param locator: An instance of :class:`XPath` or a string containing an XPath expression.
        """
        return self.get_attribute(locator, 'checked') is not None

    def check(self, locator):
        """Ensures the CheckBoxInput element found by `locator` is currently checked.

           :param locator: An instance of :class:`XPath` or a string containing an XPath expression.
        """
        if not self.is_checked(locator):
            self.click(locator)

    def uncheck(self, locator):
        """Ensures the CheckBoxInput element found by `locator` is currently **not** checked.

           :param locator: An instance of :class:`XPath` or a string containing an XPath expression.
        """
        if self.is_checked(locator):
            self.click(locator)

    def create_cookie(self, cookie_dict):
        """Creates a cookie from the given `cookie_dict`.

           :param cookie_dict: A dictionary with two required keys: 'name' and 'value'. The values of these\
                               keys are the name of the cookie and its value, respectively.\
                               The keys  'path', 'domain', 'secure', 'expiry' can also be set to values.\
                               These have the respective meanings as defined in `RFC6265 <http://tools.ietf.org/html/rfc6265#section-5.2>`_.
        """
        self.web_driver.delete_cookie(cookie_dict['name'])
        self.web_driver.add_cookie(cookie_dict)
    
    def delete_all_cookies(self):
        """Removes all cookies fomr the browser."""
        self.web_driver.delete_all_cookies()

    def get_html_for(self, locator):
        """Returns the HTML of the element (including its own tags) targeted by the given `locator`
        
           :param locator: An instance of :class:`XPath` or a string containing an XPath expression.
        """
        xpath = six.text_type(locator)
        el = self.find_element(xpath)
        return self.web_driver.execute_script('return arguments[0].outerHTML', el)
        
    def get_inner_html_for(self, locator):
        """Returns the HTML of the children of the element targeted by the given `locator` (excluding the 
           element's own tags).
        
           :param locator: An instance of :class:`XPath` or a string containing an XPath expression.
        """
        xpath = six.text_type(locator)
        el = self.find_element(xpath)
        return self.web_driver.execute_script('return arguments[0].innerHTML', el)

    def get_xpath_count(self, locator):
        """Answers the number of elements matching `locator`.

           :param locator: An instance of :class:`XPath` or a string containing an XPath expression.
        """
        return len(self.web_driver.find_elements_by_xpath(six.text_type(locator)))

    def capture_cropped_screenshot(self, output_file, background='White'):
        """Takes a screenshot of the current page, and writes it to `output_file`. The image is cropped
           to contain only the parts containing something other than the background color.

           :param output_file: The name of the file to which to write the screenshot.
           :keyword background: The color to use as background color when cropping.
        """
        self.web_driver.get_screenshot_as_file(output_file)

        try:
            from PIL import Image, ImageChops
            im = Image.open(output_file)
            bg = Image.new(im.mode, im.size, background)
            diff = ImageChops.difference(im, bg)
            bbox = diff.getbbox()

            cropped = im.crop(bbox)
            cropped.save(output_file)
        except ImportError:
            logging.warn('PILlow is not available, unable to crop screenshots')

    def press_tab(self, locator):
        """Simulates the user pressing the tab key while the element at `locator` has focus.

           :param locator: An instance of :class:`XPath` or a string containing an XPath expression.
        """
        self.find_element(locator).send_keys(Keys.TAB)

    def press_backspace(self, locator):
        """Simulates the user pressing the backspace key while the element at `locator` has focus.

           :param locator: An instance of :class:`XPath` or a string containing an XPath expression.
        """
        self.find_element(locator).send_keys(Keys.BACK_SPACE)

    @property
    def title(self):
        """Returns the title of the current location."""
        return self.web_driver.title

    @contextlib.contextmanager
    def no_page_load_expected(self):
        """Returns a context manager that would raise an exception should the current page be reloaded
           while code executes within the context managed by this context manager. Useful for testing
           JavaScript code that should change a page without refreshing it.
        """
        self.web_driver.execute_script('$("html").addClass("page_load_flag")')
        try:
            yield
        finally:
            self.wait_for_page_to_load()
            new_page_loaded = not self.web_driver.execute_script('return $("html").hasClass("page_load_flag")') 
            if new_page_loaded:
                raise UnexpectedPageLoad()
        
<|MERGE_RESOLUTION|>--- conflicted
+++ resolved
@@ -248,12 +248,7 @@
         """
         xpath = six.text_type(locator)
         element = self.xpath(xpath)[0]
-<<<<<<< HEAD
-        return ''.join(html.tostring(child, encoding='unicode')
-                         for child in element.getchildren())
-=======
         return ''.join(html.tostring(child, encoding='unicode') for child in element.getchildren())
->>>>>>> dad44876
 
     def type(self, locator, text):
         """Types the text in `text` into the input found by the `locator`.
